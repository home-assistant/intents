language: cs
responses:
  intents:
    HassTurnOn:
      default: "Zapnuto"
      lights_area: "Světla rozsvícena"
      light_all: "Všechna světla byla rozsvícena"
      fans_area: "Větráky zapnuty"
      fan: "Větrák zapnut"
      light: "Rozsvíceno"
      cover: "Otevřeno"
      garage: "Vrata otevřena"
      curtain: "Roztaženo"
      scene: "Scéna aktivována"
<<<<<<< HEAD
      valve: "Otevřeno"
      lock: "Zamčeno"
=======
      script: "Spuštěno"
      valve: "Otevřeno"
>>>>>>> 04eb6f01
<|MERGE_RESOLUTION|>--- conflicted
+++ resolved
@@ -12,10 +12,6 @@
       garage: "Vrata otevřena"
       curtain: "Roztaženo"
       scene: "Scéna aktivována"
-<<<<<<< HEAD
-      valve: "Otevřeno"
-      lock: "Zamčeno"
-=======
       script: "Spuštěno"
       valve: "Otevřeno"
->>>>>>> 04eb6f01
+      lock: "Zamčeno"