language: sv
responses:
  intents:
    HassTurnOn:
      default: "Slog på {{ slots.name }}"
      lights: "Tände {{ slots.name }}"
      lights_area: "Tände lamporna i {{ slots.area }}"
      fans_area: "Startade fläktarna i {{ slots.area }}"
      cover: "Öppnade {{ slots.name }}"
      cover_area: "Öppnade i {{ slots.area }}"
      cover_device_class: "Öppnade {{ slots.device_class }}"
<<<<<<< HEAD
      scene: "Aktiverat"
=======
      lock: "Låste"
>>>>>>> 57d03b19
<|MERGE_RESOLUTION|>--- conflicted
+++ resolved
@@ -9,8 +9,5 @@
       cover: "Öppnade {{ slots.name }}"
       cover_area: "Öppnade i {{ slots.area }}"
       cover_device_class: "Öppnade {{ slots.device_class }}"
-<<<<<<< HEAD
       scene: "Aktiverat"
-=======
-      lock: "Låste"
->>>>>>> 57d03b19
+      lock: "Låste"