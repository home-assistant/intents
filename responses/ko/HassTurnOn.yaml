--- conflicted
+++ resolved
@@ -7,9 +7,5 @@
       fans_area: "{{ slots.area }} 팬을 켰습니다"
       cover_device_class: "{{ slots.device_class }} 열었습니다"
       scene: "활성화했습니다"
-<<<<<<< HEAD
       script: "시작했습니다"
-      lock: "잠갔습니다"
-=======
-      script: "시작했습니다"
->>>>>>> 29a041de
+      lock: "잠갔습니다"