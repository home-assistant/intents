--- conflicted
+++ resolved
@@ -7,7 +7,6 @@
       fan_area: Włączono wentylator w {{ slots.area }}
       fans_area: Włączono wentylatory w {{ slots.area }}
       cover: Otwarto {{ slots.name }}
-<<<<<<< HEAD
       cover_garage: Otwarto garaż
       cover_blind: Otwarto rolety
       cover_area_garage: Otwarto garaż w {{ slots.area }}
@@ -18,12 +17,4 @@
       lock_close_door: "Zamknięto {{ slots.name if slots.name != 'all' else 'wszystkie drzwi' }}"
       lock_close_lock: "Zamknięto {{ slots.name if slots.name != 'all' else 'wszystkie zamki' }}"
       lock_lock_door: "Zablokowano {{ slots.name if slots.name != 'all' else 'wszystkie drzwi' }}"
-      lock_lock_lock: "Zablokowano {{ slots.name if slots.name != 'all' else 'wszystkie zamki' }}"
-=======
-      cover_device_class: "Otwarto {{ slots.device_class }}"
-      garage: Otwarto garaż
-      cover_area: Otwarto rolety w {{ slots.area }}
-      scene: "Aktywowano scenę {{ slots.name }}"
-      script: "Uruchomiono skrypt {{ slots.name }}"
-      lock: "Zamknięto"
->>>>>>> 89c8bcf0
+      lock_lock_lock: "Zablokowano {{ slots.name if slots.name != 'all' else 'wszystkie zamki' }}"