--- conflicted
+++ resolved
@@ -3,12 +3,6 @@
   intents:
     HassLightSet:
       brightness: "{{ slots.name }} brightness set to {{ slots.brightness }}"
-<<<<<<< HEAD
-      brightness_area: "Brightness in {{ slots.area }} set to {{ slots.brightness }}"
-      color: "{{ slots.name }} color set to {{ slots.color }}"
-      color_area: "Color in {{ slots.area }} set to {{ slots.color }}"
-=======
       brightness_area: Brightness in {{ slots.area }} set to {{ slots.brightness }}
       color: "{{ slots.name }} color set to {{ slots.color }}"
-      color_area: Color in {{ slots.area }} set to {{ slots.color }}
->>>>>>> b261c7c9
+      color_area: Color in {{ slots.area }} set to {{ slots.color }}