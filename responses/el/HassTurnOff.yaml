--- conflicted
+++ resolved
@@ -8,8 +8,5 @@
       cover: "{{ slots.name }} έκλεισε"
       cover_area: "{{ slots.area }} έκλεισε"
       cover_device_class: "{{ slots.device_class }} έκλεισε"
-<<<<<<< HEAD
       lock: "Ξεκλειδώθηκε"
-=======
-      valve: "Έκλεισε"
->>>>>>> 3d6ae100
+      valve: "Έκλεισε"