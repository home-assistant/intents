language: he
responses:
  intents:
    HassTurnOn:
      default: "{{ slots.name }} הופעל"
<<<<<<< HEAD
      lights_area: האורות ב {{ slots.area }} הודלקו
      fans_area: המאווררים ב {{ slots.area }} הופעלו
      cover: {{ slots.name }} נפתח
      cover_area: {{ slots.area }} נפתח
      cover_device_class: {{ slots.device_class }} נפתח
=======
      lights_area: האורות ב{{ slots.area }} הודלקו
      fans_area: המאווררים ב{{ slots.area }} הופעלו
      cover: פותח {{ slots.name }}
      cover_area: סוגר {{ slots.area }}
      cover_device_class: פותח {{ slots.device_class }}
>>>>>>> b11882d2
<|MERGE_RESOLUTION|>--- conflicted
+++ resolved
@@ -3,16 +3,8 @@
   intents:
     HassTurnOn:
       default: "{{ slots.name }} הופעל"
-<<<<<<< HEAD
       lights_area: האורות ב {{ slots.area }} הודלקו
       fans_area: המאווררים ב {{ slots.area }} הופעלו
       cover: {{ slots.name }} נפתח
       cover_area: {{ slots.area }} נפתח
-      cover_device_class: {{ slots.device_class }} נפתח
-=======
-      lights_area: האורות ב{{ slots.area }} הודלקו
-      fans_area: המאווררים ב{{ slots.area }} הופעלו
-      cover: פותח {{ slots.name }}
-      cover_area: סוגר {{ slots.area }}
-      cover_device_class: פותח {{ slots.device_class }}
->>>>>>> b11882d2
+      cover_device_class: {{ slots.device_class }} נפתח