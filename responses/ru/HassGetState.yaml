--- conflicted
+++ resolved
@@ -104,13 +104,11 @@
       how_many: |
         {{ query.matched | length }}
 
-<<<<<<< HEAD
       sensor_value: |
         Текущее значение: {{ state.state_with_unit }}
 
       sensor_value_temperature: |
         Температура {{ state.state_with_unit }}
-=======
+
       where: |
-        {{ slots.name | capitalize }} находится в зоне {{ state.state }}
->>>>>>> 6f4703cf
+        {{ slots.name | capitalize }} находится в зоне {{ state.state }}