language: pt-br
responses:
  intents:
<<<<<<< HEAD
      default: "{{ slots.name }} ligado"
      lights_area: "Acendendo luzes"
      light_all: "Acendendo todas luzes"
      fans_area: "Ligando ventiladores"
      fans_all: "Ligando todos ventiladores"
      cover: "Aberto"
      cover_device_class: "{{ slots.device_class }} aberto"
      scene: "Ativando cena {{slots.name}}"
      script: "Iniciado {{slots.name}}"
=======
    HassTurnOn:
      default: "Ligado"
      lights_area: "Luzes ligadas"
      fans_area: "Ventiladores ligados"
      cover: "Aberto"
      cover_area: "{{ slots.area }} aberto"
      cover_device_class: "{{ slots.device_class }} aberto"
      scene: "Ativado"
      script: "Iniciado"
      lock: "Trancado"
>>>>>>> 96f0dff8
<|MERGE_RESOLUTION|>--- conflicted
+++ resolved
@@ -1,7 +1,6 @@
 language: pt-br
 responses:
   intents:
-<<<<<<< HEAD
       default: "{{ slots.name }} ligado"
       lights_area: "Acendendo luzes"
       light_all: "Acendendo todas luzes"
@@ -11,15 +10,4 @@
       cover_device_class: "{{ slots.device_class }} aberto"
       scene: "Ativando cena {{slots.name}}"
       script: "Iniciado {{slots.name}}"
-=======
-    HassTurnOn:
-      default: "Ligado"
-      lights_area: "Luzes ligadas"
-      fans_area: "Ventiladores ligados"
-      cover: "Aberto"
-      cover_area: "{{ slots.area }} aberto"
-      cover_device_class: "{{ slots.device_class }} aberto"
-      scene: "Ativado"
-      script: "Iniciado"
-      lock: "Trancado"
->>>>>>> 96f0dff8
+      lock: "Trancado"