--- conflicted
+++ resolved
@@ -34,7 +34,7 @@
         {% else %}
           {% set no_match = query.unmatched | map(attribute="name") | sort | list %}
           {% if no_match | length > 4 %}
-            Nee, {{ no_match[:3] | join(", ") }} en nog {{ (no_match | length - 3)  }} niet
+            Nee, {{ no_match[:3] | join(", ") }} en nog {{ (no_match | length - 3) }} niet
           {%- else -%}
             Nee,
             {% for name in no_match -%}
@@ -50,11 +50,7 @@
         {% else %}
           {% set match = query.matched | map(attribute="name") | sort | list %}
           {% if match | length > 4 %}
-<<<<<<< HEAD
-            {{ match[:3] | join(", ") }} en nog {{ (match | length - 3)  }}
-=======
-            {{ match[:3] | join(", ") }} en nog {{ match | length - 3 }}
->>>>>>> ffeb93f4
+            {{ match[:3] | join(", ") }} en nog {{ (match | length - 3) }}
           {% else %}
             {%- for name in match -%}
               {% if not loop.first and not loop.last %}, {% elif loop.last and not loop.first %} en {% endif -%}
