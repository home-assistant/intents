--- conflicted
+++ resolved
@@ -4,16 +4,12 @@
     HassGetState:
       one: |
         {{ slots.name | capitalize }} is {{ state.state_with_unit }}
+
       one_yesno: |
         {% if query.matched %}
           Ja
-<<<<<<< HEAD
         {% else %}
-          Nee, die is {{ translated }}
-=======
-        {% else: %}
           Nee, die is {{ state.state_with_unit }}
->>>>>>> 84340344
         {% endif %}
 
       any: |
