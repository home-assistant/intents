# Intents for Home Assistant

This repository contains training data for Home Assistant's local voice control.

Repository layout:

* `sentences/<language>`
    * YAML files for `<language>` with the name `<domain>_<intent>.yaml`
    * [File format](sentences/README.md#file-format)
* `responses/<language>`
    * YAML files for `<language>` with responses for intents
    * [File format](responses/README.md#file-format)
* `tests/<language>`
    * YAML files for `<language>` with test sentences and corresponding intents
    * [File format](tests/README.md#file-format)

See the [documentation](docs/README.md) for more information.


## Supported Languages

<<<<<<< HEAD
| Code | Language         | Leaders               |
|------|------------------|-----------------------|
| `de` | German           | @Scorpoon             |
| `dk` | Danish           | (position open)       |
| `en` | English          | (position open)       |
| `fr` | French           | @benjaminlecouteux    |
| `he` | Hebrew           | @leranp, @haim-b      |
| `hu` | Hungarian        | @nagyrobi             |
| `it` | Italian          | @auanasgheps, @xraver |
| `nb` | Norwegian Bokmål | (position open)       |
| `nl` | Dutch            | @TheFes               |
| `pl` | Polish           | (position open)       |
| `sk` | Slovak           | (position open)       |
| `sv` | Swedish          | (position open)       |
=======
| Code | Language         | Leaders            |
|------|------------------|--------------------|
| `de` | German           | @Scorpoon          |
| `dk` | Danish           | (position open)    |
| `en` | English          | (position open)    |
| `fr` | French           | @benjaminlecouteux |
| `he` | Hebrew           | @leranp, @haim-b  |
| `hu` | Hungarian        | @nagyrobi          |
| `nb` | Norwegian Bokmål | (position open)    |
| `nl` | Dutch            | @TheFes            |
| `pl` | Polish           | (position open)    |
| `ru` | Russian          | @HepoH3            |
| `sk` | Slovak           | (position open)    |
| `sv` | Swedish          | (position open)    |
>>>>>>> 42881aac


## Language leader

Each language is maintained by one or more language leaders. Language leaders are responsible for reviewing the contributions in their language and making sure that they are grammatically correct.

Anyone can apply to become one. If you want to apply to be a language leader, join us in `#devs_voice` on [Discord](https://www.home-assistant.io/join-chat/) or [open an issue](https://github.com/home-assistant/intents/issues).

## Contributing sentences

Anyone can [contribute to the repository](CONTRIBUTING.md). The sentences will be reviewed by the language leaders and merged if they are correct. You can either contribute new sentences or improve existing ones.

If you only want to contribute sentences that should be supported, but don't feel comfortable with YAML, you can add them to [the issue of your language](https://github.com/home-assistant/intents/issues?q=is:issue+is:open+label:%22suggest+sentence%22). Limit your submissions to commands that work with the [supported intents](intents.yaml).

## Intents

See [intents.yaml](intents.yaml) for the Home Assistant intent schemas that are supported.


## Lists

Home Assistant will automatically generate the following lists during recognition:

* `{name}`
    * List of device or entity names
* `{area}`
    * List of area names


# Development

Checkout the repository and get a development enviornment with `script/setup`. This will create a new virtual environment in the `venv` directory of the repository, and install all necessary requirements.

Before developing, always activate your virtual environment with `source venv/bin/activate`.

## Run tests

Validate that the data is correctly formatted:

```
python3 -m script.intentfest validate --language nl
```

Run the tests. This will parse the sentences and verifies them with the test sentences.

```
pytest tests --language nl -k fan_HassTurnOn
```

Leave off `--language` to test all languages. Leave off `-k` to test all files.

## Test parsing sentences

You can try parsing sentences for a specific language with:

``` sh
python3 -m script.intentfest parse --language en --sentence 'turn on the lights in the kitchen'
```

This will print a line of JSON for each `--sentence`:

```
{
  "text": "turn on the lights in the kitchen",
  "match": true,
  "intent": "HassTurnOn",
  "slots": {
    "area": "kitchen",
    "domain": "light"
  }
}
```

## Test sampling sentences

You can sample the possible sentences for a specific language with:

``` sh
python3 -m script.intentfest sample --language en -n 1
```

This will print a line of JSON for each possible sentence:

``` sh
python3 -m script.intentfest sample --language en -n 1
{"intent": "HassTurnOff", "text": "turn off all the fan in the kitchen"}
{"intent": "HassTurnOn", "text": "turn on the light in the kitchen"}
{"intent": "HassCloseCover", "text": "close the bedroom lamp"}
{"intent": "HassClimateSetTemperature", "text": "set the temp to 0 degrees celsius"}
{"intent": "HassLightSet", "text": "set the bedroom lamp brightness to 0 percent"}
{"intent": "HassOpenCover", "text": "open the bedroom lamp"}
{"intent": "HassClimateGetTemperature", "text": "what's the temp "}
```

You can filter for specific intents by adding `--intents HassTurnOn HassTurnOff`.

Leave off `-n` to generate all possible sentences.

## Test sampling template

To quickly test a sentence template, use:

``` sh
python3 -m script.intentfest sample_template <template>
```

For example:

``` sh
python3 -m script.intentfest sample_template 'open [the] door'
open the door
open door
```

You can add lists, ranges, and expansion rules as well:

``` sh
python3 -m script.intentfest sample_template 'set color to <color> and brightness to {brightness}' --values color red green --range brightness 1 2 --rule color '[the] {color}'
```

## Add new language

```
python3 -m script.intentfest add_language <language code> <language name>
```

`<language code>` should be something like `en` or `pl` according to [ISO 639](https://en.wikipedia.org/wiki/List_of_ISO_639-1_codes).

Language name should be the name of the language in its own language.<|MERGE_RESOLUTION|>--- conflicted
+++ resolved
@@ -19,7 +19,6 @@
 
 ## Supported Languages
 
-<<<<<<< HEAD
 | Code | Language         | Leaders               |
 |------|------------------|-----------------------|
 | `de` | German           | @Scorpoon             |
@@ -32,24 +31,9 @@
 | `nb` | Norwegian Bokmål | (position open)       |
 | `nl` | Dutch            | @TheFes               |
 | `pl` | Polish           | (position open)       |
+| `ru` | Russian          | @HepoH3               |
 | `sk` | Slovak           | (position open)       |
 | `sv` | Swedish          | (position open)       |
-=======
-| Code | Language         | Leaders            |
-|------|------------------|--------------------|
-| `de` | German           | @Scorpoon          |
-| `dk` | Danish           | (position open)    |
-| `en` | English          | (position open)    |
-| `fr` | French           | @benjaminlecouteux |
-| `he` | Hebrew           | @leranp, @haim-b  |
-| `hu` | Hungarian        | @nagyrobi          |
-| `nb` | Norwegian Bokmål | (position open)    |
-| `nl` | Dutch            | @TheFes            |
-| `pl` | Polish           | (position open)    |
-| `ru` | Russian          | @HepoH3            |
-| `sk` | Slovak           | (position open)    |
-| `sv` | Swedish          | (position open)    |
->>>>>>> 42881aac
 
 
 ## Language leader
