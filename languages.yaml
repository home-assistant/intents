--- conflicted
+++ resolved
@@ -25,13 +25,8 @@
 de:
   nativeName: Deutsch
   leaders:
-<<<<<<< HEAD
-  - Scorpoon
 de-ch:
-  nativeName: "Schwizerd\xFCtsch"
-=======
-    - Scorpoon
->>>>>>> 3bb3ad46
+  nativeName: Schwizerdütsch
 el:
   nativeName: Ελληνικά
   leaders:
