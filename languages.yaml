ar:
  nativeName: العربية
  isRTL: true
bg:
  nativeName: български
  leaders:
    - hristo-atanasov
ca:
  nativeName: Català
cs:
  nativeName: Čeština
  leaders:
    - halecivo
da:
  nativeName: Dansk
  leaders:
    - fadamsen
    - MTrab
de:
  nativeName: Deutsch
  leaders:
    - Scorpoon
el:
  nativeName: Ελληνικά
  leaders:
    - dsimop
en:
  nativeName: English
es:
  nativeName: Español
fa:
  nativeName: فارسی
  isRTL: true
fr:
  nativeName: Français
  leaders:
    - benjaminlecouteux
he:
  nativeName: עברית
  isRTL: true
  leaders:
    - leranp
    - haim-b
hi:
  nativeName: हिन्दी
hr:
  nativeName: Hrvatski
hu:
  nativeName: Magyar
  leaders:
    - nagyrobi
is:
  nativeName: íslenska
it:
  nativeName: Italiano
  leaders:
    - auanasgheps
    - xraver
ka:
<<<<<<< HEAD
  nativeName: ಕನ್ನಡ
kn:
  nativeName: ಕನ್ನಡ
=======
  nativeName: ქართული
>>>>>>> 7e02b3e6
lt:
  nativeName: Lietuvių
  leaders:
    - ErnestStaug
lv:
  nativeName: Latviešu
  leaders:
    - makstech
ml:
  nativeName: മലയാളം
ms:
  nativeName: Bahasa Melayu
nb:
  nativeName: Norsk Bokmål
nl:
  nativeName: Nederlands
  leaders:
    - TheFes
pl:
  nativeName: Polski
  leaders:
    - Uriziel01
pt:
  nativeName: Português
ro:
  nativeName: Română
ru:
  nativeName: Русский
  leaders:
    - HepoH3
sk:
  nativeName: Slovenčina
  leaders:
    - LubosKadasi
sl:
  nativeName: Slovenščina
sr:
  nativeName: Српски
  leaders:
    - cvladan
sv:
  nativeName: Svenska
sw:
  nativeName: Kiswahili
te:
  nativeName: తెలుగు
tr:
  nativeName: Türkçe
uk:
  nativeName: Українська
  leaders:
    - skynetua
ur:
  nativeName: اُردُو
  leaders:
    - AalianKhan
vi:
  nativeName: Tiếng Việt
zh:
  nativeName: 中文<|MERGE_RESOLUTION|>--- conflicted
+++ resolved
@@ -57,13 +57,9 @@
     - auanasgheps
     - xraver
 ka:
-<<<<<<< HEAD
   nativeName: ಕನ್ನಡ
 kn:
-  nativeName: ಕನ್ನಡ
-=======
   nativeName: ქართული
->>>>>>> 7e02b3e6
 lt:
   nativeName: Lietuvių
   leaders:
