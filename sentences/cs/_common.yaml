--- conflicted
+++ resolved
@@ -52,22 +52,14 @@
   vypnout: "(vypni|vypnout|zastavit|zastav)"
   rozsvitit: "(rozsviť|rozsvítit)"
   zhasnout: "(zhasni|zhasnout)"
-<<<<<<< HEAD
   nastavit: "(nastav|nastavit)"
-  teplota: "{temperature} [stupňů] [{temperature_unit}]"
-  brightness: "{brightness} [procent]"
-  zavrit: "(zavři|zavřít)"
-  otevrit: "(otevři|otevřít)"
-=======
-  nastav: "(nastav|nastavit)"
   zmenit: "(změň|změnit)"
-  ztlumit: "(ztlu(m|it) | snížit | sniž)"
+  ztlumit: "(ztlu(m|it)|snížit|sniž)"
   zvysit: "zv(yš|ýšit)"
   teplota: "{temperature} [stupňů] [{temperature_unit}]"
   brightness: "[na] {brightness} [procent]"
-  zavri: "(zavři | zavřít)"
-  otevri: "(otevři | otevřít)"
->>>>>>> f0feaf54
+  zavrit: "(zavři|zavřít)"
+  otevrit: "(otevři|otevřít)"
 
 skip_words:
   - "prosím"