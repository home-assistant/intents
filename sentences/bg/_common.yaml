--- conflicted
+++ resolved
@@ -48,11 +48,7 @@
   name: "{name}"
   area: "[в | на] {area}"
   brightness: "{brightness} [процент(и | а)]"
-<<<<<<< HEAD
-  temp: "(температура | температурата | градус | градуса | градуси)"
-=======
-  temp: "(температур(а | ата) | градус(a | и))"
->>>>>>> 6e044859
+  temp: "(температур(а | ата) | градус[(a | и)])"
   temperature: "{temperature} [градуса] [{temperature_unit}]"
   turn_on: (пусни | включи | светни)
   turn_off: (спри | изключи | изгаси)
@@ -63,9 +59,4 @@
   - "извинявай"
   - "можеш ли"
   - "може ли"
-<<<<<<< HEAD
-  - "кажи ми"
-=======
-  - "кажи ми"
-  
->>>>>>> 6e044859
+  - "кажи ми"