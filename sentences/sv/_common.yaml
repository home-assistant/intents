--- conflicted
+++ resolved
@@ -57,20 +57,15 @@
   i_på: "(i | på | vid | bredvid)"
   temp: "(temperatur)"
   alla: "(all | alla | allt)"
-<<<<<<< HEAD
   möjliga: "(möjlig[a] | tillgänglig[a])"
-  ljusintensitet: "(ljus[et] | belysning[en] | [ljus](styrka | intensitet | nivå | effekt))"
+  ljusintensitet: "(ljus[et] | belysning[en] | ljus(styrka | intensitet | nivå | effekt))"
   ljuskällor: "(ljuskällor[na] | ljus[en | et] | [glöd|led|diod]lamp[ a | an | or | orna] | lysrör[en| et] | belysning[en])"
   dimra: "(sätt | vrid | dra [på] | skruva [på] | dimra | dimma | ställ [in] | höj | sänk)"
   maximal: "(maximal | max[imum] | högsta | starkaste | intensivaste | full[t])"
   minimal: "(minimal | minimum | minsta | lägsta | svagaste)"
-=======
-  ljusintensitet: "(ljusstyrka | intensitet | styrka | nivå | effekt)"
-  ljuskällor: "(ljuskällor[na] | lampor[na] | lampa[n]| belysning[en] | ljus[en|et] | glödlampor[na] | lysrör[en|et])"
   gardiner: "([rull | motor]gardin[er | erna | en] | persienn[er | erna | en] | spjälgardin[er | erna | en] | draperi[er | erna | en]) | förhänge[n | na]"
   stäng_gardiner: "(stäng [igen | till]| dra (ner | igen | för | till ) | hissa ner | veckla (ner | igen) | tillslut) | slå (igen |ihop | för)"
   öppna_gardiner: "(öppna [upp] | dra (upp | bort | isär | undan) | hissa upp | veckla upp)"
->>>>>>> 8a4e2e36
   varmt_kallt: "(varmt | varm | kallt | kall | het | svalt )"
   temperature: "{temperature} [grader] [{temperature_unit}]"
 skip_words:
