--- conflicted
+++ resolved
@@ -58,15 +58,10 @@
   temp: "(temperatur)"
   alla: "(all | alla | allt)"
   ljusintensitet: "(ljusstyrka | intensitet | styrka | nivå | effekt)"
-<<<<<<< HEAD
-  lampa: "(ljuset | belysning[en] | lampan | lampor[na])"
-  ljuskällor: "(ljuskällor[na] | lampor[na] | belysning[en] | ljus[en] | glödlampor[na] | lysrör[en])"
+  ljuskällor: "(ljuskällor[na] | lampor[na] | lampa[n]| belysning[en] | ljus[en|et] | glödlampor[na] | lysrör[en|et])"
   gardiner: "([rull | motor]gardin[er | erna | en] | persienn[er | erna | en] | spjälgardin[er | erna | en] | draperi[er | erna | en]) | förhänge[n | na]"
   stäng_gardiner: "(stäng [igen | till]| dra (ner | igen | för | till ) | hissa ner | veckla (ner | igen) | tillslut) | slå (igen |ihop | för)"
   öppna_gardiner: "(öppna [upp] | dra (upp | bort | isär | undan) | hissa upp | veckla upp)"
-=======
-  ljuskällor: "(ljuskällor[na] | lampor[na] | lampa[n]| belysning[en] | ljus[en|et] | glödlampor[na] | lysrör[en|et])"
->>>>>>> cfc1e92d
   varmt_kallt: "(varmt | varm | kallt | kall | het | svalt )"
   temperature: "{temperature} [grader] [{temperature_unit}]"
 skip_words:
