language: "sv"
responses:
  errors:
    no_intent: "Ursäkta, jag förstår inte"
    no_area: "Inget område med namnet {{ area }} kunde hittas"
    no_domain: "{{ area }} har inga {{ domain }}"
    no_device_class: "{{ area }} har ingen {{ device_class }}"
    no_entity: "Det finns ingen enhet eller entitet som heter {{ entity }}"
    handle_error: "Ett oväntat fel inträffade under utförandet av avsikten"
lists:
  color:
    values:
      - in: "(vit | vitt)"
        out: "white"
      - in: "svart"
        out: "black"
      - in: "(röd | rött)"
        out: "red"
      - in: "orange"
        out: "orange"
      - in: "(gul | gult)"
        out: "yellow"
      - in: "(grön | grönt)"
        out: "green"
      - in: "(blå | blått)"
        out: "blue"
      - in: "(lila | violett)"
        out: "purple"
      - in: "(brun | brunt)"
        out: "brown"
  brightness:
    range:
      type: "percentage"
      from: 0
      to: 100
  brightness_level:
    values:
      - in: <maximal>
        out: 100
      - in: <minimal>
        out: 1
  temperature:
    range:
      type: "temperature"
      from: 0
      to: 100
  temperature_unit:
    values:
      - "celsius"
      - in: "c"
        out: "celsius"
      - "fahrenheit"
      - in: "f"
        out: "fahrenheit"
expansion_rules:
  name: "{name}[s|n|ns|en]"
  area: "{area}[e|me][t|n][s]"
  vad: "(vad är | vad är det | vad är det för | vilken)"
  är: "(är det | är)"
  brightness: "{brightness}[%| percent]"
  slå_på: "(tänd | sätt (på | igång | fart på) | slå (på | till) | starta)"
  slå_av: "(slå (av | från | ifrån) | släck | stäng [av] | stoppa)"
  i_på: "(i | på | vid | bredvid)"
<<<<<<< HEAD
  temp: "(temperatur[en])"
=======
  ändra: "(ställ in | sätt | justera | ändra | vrid (upp | ner))"
  temp: "(temperatur)"
>>>>>>> 764d92af
  alla: "(all | alla | allt)"
  ljusintensitet: "(ljusstyrka | intensitet | styrka | nivå | effekt)"
  ljuskällor: "(ljuskällor[na] | ljus[en|et] | [glöd|led|diod]lamp[a|an|or|orna] | lysrör[en|et] | belysning[en])"
  dimra: "(ändra | sätt | vrid | dra [på] | skruva [på] | dimra | dimma | ställ [in] | höj | sänk)"
  möjliga: "(möjlig[a] | tillgänglig[a])"
  maximal: "(maximal | max[imum] | högsta | starkaste | intensivaste | full[t])"
  minimal: "(minimal | minimum | minsta | lägsta | svagaste)"
  gardiner: "([rull|motor]gardin[er|erna|en] | persienn[er|erna|en] | spjälgardin[er|erna|en] | draperi[er|erna|en]) | förhänge[n|na]"
  stäng_gardiner: "(stäng [igen | till]| dra (ner | igen | för | till ) | hissa ner | veckla (ner | igen) | tillslut) | slå (igen |ihop | för) | rulla ner"
  öppna_gardiner: "(öppna [upp] | dra (upp | bort | isär | undan) | hissa upp | veckla upp | rulla upp)"
  varmt_kallt: "(varmt | varm | kallt | kall | het | svalt )"
  temperature: "{temperature}[°| grader] [{temperature_unit}]"
  färga: "(färga | ändra | byt)"
skip_words:
  - "snälla"
  - "tack"
  - "vänligen"
  - "kan du"<|MERGE_RESOLUTION|>--- conflicted
+++ resolved
@@ -61,12 +61,8 @@
   slå_på: "(tänd | sätt (på | igång | fart på) | slå (på | till) | starta)"
   slå_av: "(slå (av | från | ifrån) | släck | stäng [av] | stoppa)"
   i_på: "(i | på | vid | bredvid)"
-<<<<<<< HEAD
+  ändra: "(ställ in | sätt | justera | ändra | vrid (upp | ner))"
   temp: "(temperatur[en])"
-=======
-  ändra: "(ställ in | sätt | justera | ändra | vrid (upp | ner))"
-  temp: "(temperatur)"
->>>>>>> 764d92af
   alla: "(all | alla | allt)"
   ljusintensitet: "(ljusstyrka | intensitet | styrka | nivå | effekt)"
   ljuskällor: "(ljuskällor[na] | ljus[en|et] | [glöd|led|diod]lamp[a|an|or|orna] | lysrör[en|et] | belysning[en])"
