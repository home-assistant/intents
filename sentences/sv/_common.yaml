language: "sv"
responses:
  errors:
    no_intent: "Ursäkta, jag förstår inte"
    no_area: "Inget område med namnet {{ area }} kunde hittas"
    no_domain: "{{ area }} har inga {{ domain }}"
    no_device_class: "{{ area }} har ingen {{ device_class }}"
    no_entity: "Det finns ingen enhet eller entitet som heter {{ entity }}"
    handle_error: "Ett oväntat fel inträffade under utförandet av avsikten"
lists:
  color:
    values:
      - in: "vit"
        out: "white"
      - in: "svart"
        out: "black"
      - in: "röd"
        out: "red"
      - in: "orange"
        out: "orange"
      - in: "gul"
        out: "yellow"
      - in: "grön"
        out: "green"
      - in: "blå"
        out: "blue"
      - in: "lila"
        out: "purple"
      - in: "brun"
        out: "brown"
  brightness:
    range:
      type: "percentage"
      from: 0
      to: 100
  temperature:
    range:
      type: "temperature"
      from: 0
      to: 100
  temperature_unit:
    values:
      - "celsius"
      - in: "c"
        out: "celsius"
      - "fahrenheit"
      - in: "f"
        out: "fahrenheit"
expansion_rules:
<<<<<<< HEAD
  name: "{name}"
  namn: "{name}[s | n | ns ]"
  area: "{area}"
=======
  name: "{name}[s | n | ns | en ]"
  area: "{area}[e | me][t | ts | n | ns ]"
>>>>>>> 55bc4c62
  vad: "(vad är | vad är det | vad är det för | vilken)"
  är: "(är det | är)"
  brightness: "{brightness} [percent]"
  slå_på: "( tänd | sätt på | slå på | starta )"
  slå_av: "( släck | stäng av | stoppa )"
  i_på: "(i | på | vid | bredvid)"
  temp: "(temperatur)"
  alla: "(all | alla | allt)"
  ljusintensitet: "(ljusstyrka | intensitet | styrka | nivå | effekt)"
  lampa: "(ljuset | belysning[en] | lampan | lampor[na])"
  ljuskällor: "(ljuskällor[na] | lampor[na] | belysning[en] | ljus[en] | glödlampor[na] | lysrör[en])"
  varmt_kallt: "(varmt | varm | kallt | kall | het | svalt )"
  temperature: "{temperature} [grader] [{temperature_unit}]"
skip_words:
  - "snälla"
  - "tack"
  - "vänligen"<|MERGE_RESOLUTION|>--- conflicted
+++ resolved
@@ -47,14 +47,8 @@
       - in: "f"
         out: "fahrenheit"
 expansion_rules:
-<<<<<<< HEAD
-  name: "{name}"
-  namn: "{name}[s | n | ns ]"
-  area: "{area}"
-=======
   name: "{name}[s | n | ns | en ]"
   area: "{area}[e | me][t | ts | n | ns ]"
->>>>>>> 55bc4c62
   vad: "(vad är | vad är det | vad är det för | vilken)"
   är: "(är det | är)"
   brightness: "{brightness} [percent]"
