language: "sv"
responses:
  errors:
    # General errors
    no_intent: "Ursäkta, jag förstår inte"
    handle_error: "Ett oväntat fel inträffade under utförandet av avsikten"

    # Errors for when user is not logged in
    no_area: "Inget område som heter {{ area }} kunde hittas"
    no_floor: "Inget våningsplan som heter {{ floor }} kunde hittas"
    no_domain: "Ingen enhet av typen {{ domain }} kunde hittas"
    no_domain_in_area: "{{ area }} har inga {{ domain }}"
    no_domain_in_floor: "{{ floor }} har inga {{ domain }}"
    no_device_class: "Ingen enhet som klassas som {{ device_class }} kunde hittas"
    no_device_class_in_area: "{{ area }} har ingen {{ device_class }}"
    no_device_class_in_floor: "{{ floor }} har ingen {{ device_class }}"
    no_entity: "Det finns ingen enhet eller entitet som heter {{ entity }}"
    no_entity_in_area: "{{ area }} har ingen enhet eller entitet som heter {{ entity }}"
    no_entity_in_floor: "{{ floor }} har ingen enhet eller entitet som heter {{ entity }}"
    entity_wrong_state: "Det finns ingen enhet som är {{ state | lower }}"
    feature_not_supported: "Det finns ingen enhet som har stöd för den här funktionen"

    # Errors for when user is logged in and we can give more information
    no_entity_exposed: "{{ entity }} är inte exponerad"
    no_entity_in_area_exposed: "{{ entity }} i {{ area }} är inte exponerad"
    no_entity_in_floor_exposed: "{{ entity }} på {{ floor }} är inte exponerad"
    no_domain_exposed: "Ingen {{ domain }} är exponerad"
    no_domain_in_area_exposed: "Ingen {{ domain }} är exponerad i {{ area }}"
    no_domain_in_floor_exposed: "Ingen {{ domain }} är exponerad på {{ floor }}"
    no_device_class_exposed: "Ingen {{ device_class }} enhet är exponerad"
    no_device_class_in_area_exposed: "Ingen {{ device_class }} enhet i {{ area }} är exponerad"
    no_device_class_in_floor_exposed: "Ingen {{ device_class }} enhet i {{ floor }} är exponerad"

    # Used when multiple (exposed) devices have the same name
    duplicate_entities: "Det finns flera enheter med namnet {{ entity }}"
    duplicate_entities_in_area: "Det finns flera enheter med namnet {{ entity }} i {{ area }}"
    duplicate_entities_in_floor: "Det finns flera enheter med namnet {{ entity }} på {{ floor }}"

    # Errors for timers
    timer_not_found: "Jag kan inte hitta den timern"
    multiple_timers_matched: "Jag kan inte kontrollera flera timers samtidigt"
    no_timer_support: "Den här enheten hanterar inte timers"

lists:
  color:
    values:
      - in: "(vit | vitt)"
        out: "white"
      - in: "svart"
        out: "black"
      - in: "(röd | rött)"
        out: "red"
      - in: "orange"
        out: "orange"
      - in: "(gul | gult)"
        out: "yellow"
      - in: "(grön | grönt)"
        out: "green"
      - in: "(blå | blått)"
        out: "blue"
      - in: "(lila | violett)"
        out: "purple"
      - in: "(brun | brunt)"
        out: "brown"
      - in: "rosa"
        out: "pink"
      - in: "turkos"
        out: "turquoise"
  brightness:
    range:
      type: "percentage"
      from: 0
      to: 100
  brightness_level:
    values:
      - in: <maximal>
        out: 100
      - in: <minimal>
        out: 1
  lock_states:
    values:
      - in: "[säkert ]låst"
        out: "locked"
      - in: "upplåst"
        out: "unlocked"
  on_off_states:
    values:
      - in: "på|igång|tända|tänd|påslagna"
        out: "on"
      - in: "av|avstängda|släckta"
        out: "off"
  on_off_domains:
    values:
      - in: "(lampor|lampa|ljus)"
        out: "light"
      - in: "fläktar"
        out: "fan"
      - in: "[ström]brytare[n]"
        out: "switch"
  temperature:
    range:
      type: "temperature"
      from: 0
      to: 100
  temperature_unit:
    values:
      - "celsius"
      - in: "c"
        out: "celsius"
      - "fahrenheit"
      - in: "f"
        out: "fahrenheit"

  # binary_sensor
  bs_battery_states:
    values:
      - in: "låg[t|a]"
        out: "on"
      - in: "normal[t]"
        out: "off"

  bs_battery_charging_states:
    values:
      - in: "laddar"
        out: "on"
      - in: "laddar inte"
        out: "off"

  bs_carbon_monoxide_states:
    values:
      - in: "(detekterar|utlöst|larm[ar])"
        out: "on"
      - in: "klart"
        out: "off"

  bs_cold_states:
    values:
      - in: "kall[t]"
        out: "on"
      - in: "normal[t]"
        out: "off"

  bs_connectivity_states:
    values:
      - in: "ansluten"
        out: "on"
      - in: "frånkopplad"
        out: "off"

  bs_door_states:
    values:
      - in: "öppen"
        out: "on"
      - in: "stängd"
        out: "off"

  bs_garage_door_states:
    values:
      - in: "öppen"
        out: "on"
      - in: "stängd"
        out: "off"

  bs_gas_states:
    values:
      - in: "(detektera(r|d)|utlöst|larm[ar])"
        out: "on"
      - in: "klart"
        out: "off"

  bs_heat_states:
    values:
      - in: "varmt"
        out: "on"
      - in: "normal[t]"
        out: "off"

  bs_light_states:
    values:
      - in: "detektera(r|d)|aktivera(d|t)"
        out: "on"
      - in: "Inget ljus"
        out: "off"

  bs_lock_states:
    values:
      - in: "upplåst|olåst"
        out: "on"
      - in: "låst"
        out: "off"

  bs_moisture_states:
    values:
      - in: "vått"
        out: "on"
      - in: "torrt"
        out: "off"

  bs_motion_states:
    values:
      - in: "(detektera(r|d)|utlöst|larm[ar])"
        out: "on"
      - in: "klart"
        out: "off"

  bs_occupancy_states:
    values:
      - in: "(detektera(r|d)|utlöst|larm[ar])"
        out: "on"
      - in: "klart|tomt"
        out: "off"

  bs_opening_states:
    values:
      - in: "öppe(n|t)"
        out: "on"
      - in: "stäng(d|t)"
        out: "off"

  bs_plug_states:
    values:
      - in: "inkoppla(t|d)|ansluten"
        out: "on"
      - in: "urkoppla(t|d)"
        out: "off"

  bs_power_states:
    values:
      - in: "på[slagen]"
        out: "on"
      - in: "av"
        out: "off"

  bs_presence_states:
    values:
      - in: "(hemma|närvarande)"
        out: "on"
      - in: "(borta|inte närvarande)"
        out: "off"

  bs_problem_states:
    values:
      - in: "detekterat"
        out: "on"
      - in: "ok"
        out: "off"

  bs_running_states:
    values:
      - in: "igång|kör"
        out: "on"
      - in: "av"
        out: "off"

  bs_safety_states:
    values:
      - in: "osäker[t]"
        out: "on"
      - in: "säker[t]"
        out: "off"

  bs_smoke_states:
    values:
      - in: "(detekterar|utlöst|larm[ar])"
        out: "on"
      - in: "klart"
        out: "off"

  bs_sound_states:
    values:
      - in: "(detekterar|utlöst|larm[ar])"
        out: "on"
      - in: "klart|tyst"
        out: "off"

  bs_tamper_states:
    values:
      - in: "(detekterar|manipulerad|modifierad)"
        out: "on"
      - in: "klart"
        out: "off"

  bs_update_states:
    values:
      - in: "uppdatering tillgänglig"
        out: "on"
      - in: "uppdaterad"
        out: "off"

  bs_vibration_states:
    values:
      - in: "(detekterar|vibrerar)"
        out: "on"
      - in: "(klart|stilla|vibrerar inte)"
        out: "off"

  bs_window_states:
    values:
      - in: "öppet"
        out: "on"
      - in: "stängt"
        out: "closed"

  shopping_list_item:
    wildcard: true

  zone:
    wildcard: true

  volume:
    range:
      type: "percentage"
      from: 0
      to: 100
  timer_seconds:
    range:
      from: 1
      to: 100
  timer_minutes:
    range:
      from: 1
      to: 100
  timer_hours:
    range:
      from: 1
      to: 100
  timer_half:
    values:
      - in: "halv"
        out: 30
      - in: "1/2"
        out: 30
  timer_quart:
    values:
      - in: "trekvart"
        out: 45
      - in: "kvart"
        out: 15
  timer_name:
    wildcard: true
  timer_command:
    wildcard: true

expansion_rules:
  name: "{name}[s|n|ns|en]"
  area: "{area}[e|me][t|n][s]"
  våning: "våning[en]"
  vad: "(vad är | vad är det | vad är det för | vilken)"
  var: "(var | var är | vart | vart är)"
  är: "(är det | är)"
  brightness: "{brightness}[%| percent]"
  slå_på: "(tänd | sätt (på | igång | fart på) | slå (på | till) | starta)"
  slå_av: "(slå (av | från | ifrån) | släck | stäng [av] | stoppa)"
  i_på: "(i | på | vid | bredvid)"
  ändra: "(ställ in | sätt | justera | ändra | vrid (upp | ner))"
  temp: "(temperatur[en])"
  alla: "(all | alla | allt)"
  ljusintensitet: "(ljusstyrka[n] | intensitet[en] | styrka[n] | nivå[n] | effekt[en])"
  ljuskällor: "(ljuskällor[na]|ljus[en|et]|[glöd|led|diod]lamp[a|an|or|orna]|lysrör[en|et]|belysning[en])"
  låsbar: "(lås[en]|dörr[ar|en|arna]|fönster|grind[ar|en|arna]|garagedörr[ar|en|arna])"
  dimra: "(ändra | sätt | vrid | dra [på|av|upp|ned] | skruva [på|av|upp|ned] | dimra | dimma | ställ [in] | justera | öka | minska | dämpa | sänk | höj)"
  möjliga: "(möjlig[a] | tillgänglig[a])"
  maximal: "(maximal | max[imum] | högsta | högst | starkaste | intensivaste | full[t])"
  minimal: "(minimal | minimum | minsta | lägsta | svagaste)"
  gardiner: "([rull|motor]gardin[er|erna|en]|persienn[er|erna|en]|spjälgardin[er|erna|en]|draperi[er|erna|en])|förhänge[n|na]"
  stäng_gardiner: "(stäng [igen | till]| dra (ner | igen | för | till ) | hissa ner | veckla (ner | igen) | tillslut) | slå (igen |ihop | för) | rulla ner"
  öppna_gardiner: "(öppna [upp] | dra (upp | bort | isär | undan) | hissa upp | veckla upp | rulla upp)"
  varmt_kallt: "(varmt | varm | kallt | kall | het | svalt )"
  temperature: "{temperature}[°| grader] [{temperature_unit}]"
  färga: "(färga | ändra | byt)"
  färg: "(färg[en] | kolör)"
  volym: "{volume:volume_level}[[ ]%| procent]"
<<<<<<< HEAD
  här: "(här | härinne | där jag är | i detta rum | i rummet)"
=======
  hemma: "(hemma|hus|huset|lägenhet|lägenheten|hemmet|hem)"
>>>>>>> 9e3fbb4a
  # Timers
  timer: "(timer[n]|äggklocka[n]|tidur[et])"
  timers: "(timer[s]|äggklock(a|or)|tidur[en])"
  time_left: "hur (lång|mycket)"
  timer_duration_seconds: "{timer_seconds:seconds} sekund[er]"
  timer_duration_minutes: "({timer_minutes:minutes} minut[er][[ och] {timer_seconds:seconds} sekund[er]])|([{timer_minutes:minutes} och][ en] {timer_half:seconds} minut[er])|({timer_minutes:minutes} minut[er])|([en ]{timer_quart:seconds}[s] minut)"
  timer_duration_hours: "({timer_hours:hours} timm(e|ar)[[ och] <timer_duration_minutes>])|({timer_hours:hours}[ [och ] [en ]{timer_half:minutes}] timm(e|ar))|([en ]{timer_half:minutes}timme)|({timer_hours:hours} timm(e|ar) [och ]{timer_seconds:seconds} sekund[er])|([{timer_hours:hours} timm(e|ar) [och ]][en ]{timer_quart:minutes})"
  timer_duration: "<timer_duration_seconds>|<timer_duration_minutes>|<timer_duration_hours>"
  timer_start_seconds: "{timer_seconds:start_seconds} sekund[er]"
  timer_start_minutes: "({timer_minutes:start_minutes} minut[er][[ och] {timer_seconds:start_seconds} sekund[er]])|([{timer_minutes:start_minutes} och][ en] {timer_half:start_seconds} minut[er])|({timer_minutes:start_minutes} minut[er])|([en ]{timer_quart:start_seconds}[s] minut)"
  timer_start_hours: "({timer_hours:start_hours} timm(e|ar)[[ och] <timer_start_minutes>])|({timer_hours:start_hours}[ [och ] [en ]{timer_half:start_minutes}] timm(e|ar))|([en ]{timer_half:start_minutes}timme)|({timer_hours:start_hours} timm(e|ar) [och ]{timer_seconds:start_seconds} sekund[er])|([{timer_hours:start_hours} timm(e|ar) [och ]][en ]{timer_quart:start_minutes})"
  timer_start_time: "(<timer_start_seconds>|<timer_start_minutes>|<timer_start_hours>)"
  timer_start: "(starta|sätt)"
  timer_resume: "(fortsätt|återuppta)"
  timer_cancel: "(avbryt|stoppa)"
  timer_increase: "(förläng|öka)"
  timer_remove: "(ta bort|dra [av|bort])"
  timer_decrease: "(minska|korta[ av])"
  timer_named: "som heter"
skip_words:
  - "snälla"
  - "tack"
  - "vänligen"
  - "kan du"<|MERGE_RESOLUTION|>--- conflicted
+++ resolved
@@ -370,11 +370,8 @@
   färga: "(färga | ändra | byt)"
   färg: "(färg[en] | kolör)"
   volym: "{volume:volume_level}[[ ]%| procent]"
-<<<<<<< HEAD
   här: "(här | härinne | där jag är | i detta rum | i rummet)"
-=======
   hemma: "(hemma|hus|huset|lägenhet|lägenheten|hemmet|hem)"
->>>>>>> 9e3fbb4a
   # Timers
   timer: "(timer[n]|äggklocka[n]|tidur[et])"
   timers: "(timer[s]|äggklock(a|or)|tidur[en])"
