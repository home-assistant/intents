language: "nb"
responses:
  errors:
    no_intent: "Jeg skjønte dessverre ikke det"
    no_area: "Det er ingen områder med navnet {{ area }}"
    no_domain: "{{ area }} har ingen {{ domain }}"
    no_device_class: "{{ area }} inneholder ikke {{ device_class }}"
    no_entity: "Finner ingen enhet med navn {{ entity }}"
    handle_error: "En uventet feil oppsto"
lists:
  brightness:
    range:
      type: percentage
      from: 0
      to: 100
  color:
    values:
      - in: "blå"
        out: "blue"
      - in: "brun"
        out: "brown"
      - in: "grønn"
        out: "green"
      - in: "gul"
        out: "yellow"
      - in: "hvit"
        out: "white"
      - in: "lilla"
        out: "purple"
      - in: "oransje"
        out: "orange"
      - in: "rød"
        out: "red"
      - in: "svart"
        out: "black"
  temperature:
    range:
      type: "temperature"
      from: 0
      to: 100
  temperature_unit:
    values:
      - "celsius"
      - in: "c"
        out: "celsius"
      - "fahrenheit"
      - in: "f"
        out: "fahrenheit"
expansion_rules:
<<<<<<< HEAD
  i_på: "(i | på)"
  kaldt_varmt: "(kald | kaldt | varm | varmt)"
  navn: "{name}[(en|et|n[s])]"
  område: "{area}[(n[s]|en|et[s]|met[s])]"
  temperatur: "{temperature}[°| grader] [{temperature_unit}]"
skip_words: []
=======
  alle: "(alle|alt|samtlige)"
  farge: "{color}[t[t]]"
  i_på: "(i|på|ved [siden av])"
  lys: "(lys[(ene|et)]|lyskilde[r|n|ene]|[gløde|led|diode]lamp[e|en|er|ene]|lysrør[et|ene]|belysning[en])"
  lysstyrke: "{brightness}[%| prosent]"
  navn: "{name}[(en|et|n[s])]"
  område: "{area}[(n[s]|en|et[s]|met[s])]"
  skru_av: "(skru av|slukk|slå av|slukk|steng [av]|stopp)"
  skru_på: "(skru på|tenn|sett[e] (på|igang|fart på)|slå på|start[e])"
  hva: "(hva er|hva er det|hvilken|hvilke)"
  endre: "( sett|juster|skru (opp|ned)|vri|dimm[e]|still [inn]|øk|senk|dim[me])"
  temperatur: "{temperature}[°| grader] [{temperature_unit}]"
  åpne: "åpne [opp]|heis [opp]|lukk opp|rull opp"
  lukk: "lukk [igjen]|heis [ned]|rull [ned]|steng|senk"
  vindu: "[tak]vindu[et|er|ene]|[tak]luke[en|er|ene]"
  garasjedør: "garasj[edør|eport][(en|er|ene)]"
  gardin: "[rulle]gardin[(et|er|ene)]|persienn[et|er|ene]|forheng[et|er|ene]"
  persienne: "persienne[(n|r|ene)]"
  rullegardin: "rullegardin[(et|er|ene)]"
  skodde: "[rulle]skodde[(n|r|ene)]|solskjerm[(en|er|ene)]"
skip_words:
  - "vær så snill"
  - "takk"
  - "vennligts"
  - "kan du"
>>>>>>> 59773790
<|MERGE_RESOLUTION|>--- conflicted
+++ resolved
@@ -47,17 +47,10 @@
       - in: "f"
         out: "fahrenheit"
 expansion_rules:
-<<<<<<< HEAD
-  i_på: "(i | på)"
-  kaldt_varmt: "(kald | kaldt | varm | varmt)"
-  navn: "{name}[(en|et|n[s])]"
-  område: "{area}[(n[s]|en|et[s]|met[s])]"
-  temperatur: "{temperature}[°| grader] [{temperature_unit}]"
-skip_words: []
-=======
   alle: "(alle|alt|samtlige)"
   farge: "{color}[t[t]]"
   i_på: "(i|på|ved [siden av])"
+  kaldt_varmt: "(kald | kaldt | varm | varmt)"
   lys: "(lys[(ene|et)]|lyskilde[r|n|ene]|[gløde|led|diode]lamp[e|en|er|ene]|lysrør[et|ene]|belysning[en])"
   lysstyrke: "{brightness}[%| prosent]"
   navn: "{name}[(en|et|n[s])]"
@@ -79,5 +72,4 @@
   - "vær så snill"
   - "takk"
   - "vennligts"
-  - "kan du"
->>>>>>> 59773790
+  - "kan du"