--- conflicted
+++ resolved
@@ -3,13 +3,9 @@
   HassTurnOn:
     data:
       - sentences:
+          - "<skru_på> <område>[s] [<alle>] <lys>"
           - "<skru_på> [<alle>] <lys> [<i_på>] <område>"
-          - "<skru_på> [<alle>] <område> <lys>"
-<<<<<<< HEAD
-=======
-          - "<skru_på> <område> [<alle>] <lys>"
-          - "<skru_på> [<alle>] <område>[s]<lys>"
->>>>>>> 59773790
+          - "<skru_på> [<alle>] [<i_på>] <område>[s] <lys>"
         slots:
           domain: light
           name: all
