language: fr
intents:
  HassTurnOn:
    data:
      # name
      # See intents/sentences/fr/homeassistant_HassTurnOn.yaml

      # area
      - sentences:
          # Allume la lumiere du bureau
          - "<allume> [<tous>] [<le>](<lumiere>|<lumieres>) [<dans>] [<le>]{area}"
          # Allume le bureau
          - "(<allume>|<eclaire>) [<le>]{area}"
          # Lumière dans le bureau
          - "(<lumiere>|<lumieres>) [<dans>] [<le>]{area}"
        slots:
          domain: light
        response: lights

      # area + context awareness
      - sentences:
          # Allume toutes les lumieres ici
          - "<allume> [<tous>] [<le>](<lumiere>|<lumieres>) <ici>"
          # Allume les lumieres
          - "<allume> [<le>](<lumiere>|<lumieres>)"
        expansion_rules:
          ici: "(dans la pièce)|(dans cette pièce)|(ici)"
        response: lights
        slots:
          domain: light
        requires_context:
          area:
            slot: true

      # name + area
      # See intents/sentences/fr/homeassistant_HassTurnOff.yaml

      # all
      - sentences:
          - <allume> [<le>](<lumiere>|<lumieres>) [de] partout
          - <allume> <tous> [<le>]<lumieres>
        slots:
          domain: light
<<<<<<< HEAD
          name: all
=======
>>>>>>> b4ac4d52
        response: lights<|MERGE_RESOLUTION|>--- conflicted
+++ resolved
@@ -41,8 +41,4 @@
           - <allume> <tous> [<le>]<lumieres>
         slots:
           domain: light
-<<<<<<< HEAD
-          name: all
-=======
->>>>>>> b4ac4d52
         response: lights