--- conflicted
+++ resolved
@@ -1,146 +1,71 @@
-<<<<<<< HEAD
-language: zh-hk
-responses:
-  errors:
-    no_intent: "對唔住，我聽不明白"
-    no_area: "沒有區域名叫 {{ area }}"
-    no_domain: "區域名 {{ area }} 不包含 {{ domain }}"
-    no_device_class: "區域名 {{ area }} 不包含 {{ device_class }}"
-    no_entity: "無設備或實體叫 {{ entity }}"
-    handle_error: "處理時發生意外錯誤"
-lists: {}
-lists:
-  color:
-    values:
-      - in: "红色"
-        out: "red"
-      - in: "橙色"
-        out: "orange"
-      - in: "黄色"
-        out: "yellow"
-      - in: "綠色"
-        out: "green"
-      - in: "藍色"
-        out: "blue"
-      - in: "紫色"
-        out: "purple"
-      - in: "白色"
-        out: "white"
-      - in: "黑色"
-        out: "black"
-      - in: "棕色"
-        out: "brown"
-  brightness:
-    range:
-      type: "percentage"
-      from: 0
-      to: 100
-  temperature:
-    range:
-      type: "temperature"
-      from: 0
-      to: 100
-  temperature_unit:
-    values:
-      - in: "c|攝氏|度|℃"
-        out: "celsius"
-      - in: "f|華氏|度|℉"
-        out: "fahrenheit"
-  brightness_level:
-    values:
-      - in: "(最大|最光|最高|最亮)"
-        out: 100
-      - in: "(最小|最暗|最低|最黑)"
-        out: 1
-expansion_rules:
-  name: "{name}[的|嘅]"
-  area: "{area}[的|嘅]"
-  let: "[請|把|给|讓]"
-  all: "(全部|所有)[的]"
-  what_is: "是什麼"
-  how_many_is: "(是|有)多少"
-  brightness: "[百分之]{brightness}[%]"
-  to: "(為|到|至)"
-  set_to: "[(設置|設定|調節|調整|調|教)](為|到|至)"
-  turn_on: "(打開|開啟|開|着)"
-  turn_off: "(關閉|關掉|關了|關|閂)"
-  open: "(打開|開)"
-  close: "(關閉|關掉|關了|關|閂)"
-  light: "[的|嘅](燈|吸頂燈|筒燈|射燈|檯燈|台燈|床頭燈|燈光)"
-  temp: "溫度"
-  temperature: "{temperature} [{temperature_unit}]"
-skip_words: []
-=======
-language: zh-hk
-settings:
-  ignore_whitespace: true
-responses:
-  errors:
-    no_intent: "對唔住，我聽不明白"
-    no_area: "沒有區域名叫 {{ area }}"
-    no_domain: "區域名 {{ area }} 不包含 {{ domain }}"
-    no_device_class: "區域名 {{ area }} 不包含 {{ device_class }}"
-    no_entity: "無設備或實體叫 {{ entity }}"
-    handle_error: "處理時發生意外錯誤"
-lists:
-  color:
-    values:
-      - in: "红色"
-        out: "red"
-      - in: "橙色"
-        out: "orange"
-      - in: "黄色"
-        out: "yellow"
-      - in: "綠色"
-        out: "green"
-      - in: "藍色"
-        out: "blue"
-      - in: "紫色"
-        out: "purple"
-      - in: "白色"
-        out: "white"
-      - in: "黑色"
-        out: "black"
-      - in: "棕色"
-        out: "brown"
-  brightness:
-    range:
-      type: "percentage"
-      from: 0
-      to: 100
-  temperature:
-    range:
-      type: "temperature"
-      from: 0
-      to: 100
-  temperature_unit:
-    values:
-      - in: "c|攝氏|度|℃"
-        out: "celsius"
-      - in: "f|華氏|度|℉"
-        out: "fahrenheit"
-  brightness_level:
-    values:
-      - in: (最大|最光|最高|最亮)
-        out: 100
-      - in: (最小|最暗|最低|最黑)
-        out: 1
-expansion_rules:
-  name: "{name}[的|嘅]"
-  area: "{area}[的|嘅]"
-  let: "[請|把|给|讓]"
-  all: "(全部|所有)[的]"
-  what_is: "是什麼"
-  how_many_is: "(是|有)多少"
-  brightness: "[百分之]{brightness}[%]"
-  to: "(為|到|至)"
-  set_to: "(設置|設定|調節|調)(為|到|至)"
-  turn_on: "(打開|開啟|開|着)"
-  turn_off: "(關閉|關掉|關了|關|閂)"
-  open: "(打開|開)"
-  close: "(關閉|關掉|關了|關|閂)"
-  light: "(燈|吸頂燈|筒燈|射燈|檯燈|台燈|床頭燈|燈光)[的|嘅]"
-  temp: "溫度"
-  temperature: "{temperature} [{temperature_unit}]"
-skip_words: []
->>>>>>> f4ba4fb2
+language: zh-hk
+responses:
+  errors:
+    no_intent: "對唔住，我聽不明白"
+    no_area: "沒有區域名叫 {{ area }}"
+    no_domain: "區域名 {{ area }} 不包含 {{ domain }}"
+    no_device_class: "區域名 {{ area }} 不包含 {{ device_class }}"
+    no_entity: "無設備或實體叫 {{ entity }}"
+    handle_error: "處理時發生意外錯誤"
+lists: {}
+lists:
+  color:
+    values:
+      - in: "红色"
+        out: "red"
+      - in: "橙色"
+        out: "orange"
+      - in: "黄色"
+        out: "yellow"
+      - in: "綠色"
+        out: "green"
+      - in: "藍色"
+        out: "blue"
+      - in: "紫色"
+        out: "purple"
+      - in: "白色"
+        out: "white"
+      - in: "黑色"
+        out: "black"
+      - in: "棕色"
+        out: "brown"
+  brightness:
+    range:
+      type: "percentage"
+      from: 0
+      to: 100
+  temperature:
+    range:
+      type: "temperature"
+      from: 0
+      to: 100
+  temperature_unit:
+    values:
+      - in: "c|攝氏|度|℃"
+        out: "celsius"
+      - in: "f|華氏|度|℉"
+        out: "fahrenheit"
+  brightness_level:
+    values:
+      - in: "(最大|最光|最高|最亮)"
+        out: 100
+      - in: "(最小|最暗|最低|最黑)"
+        out: 1
+expansion_rules:
+  name: "{name}[的|嘅]"
+  area: "{area}[的|嘅]"
+  let: "[請|把|给|讓]"
+  all: "(全部|所有)[的]"
+  what_is: "是什麼"
+  how_many_is: "(是|有)多少"
+  brightness: "[百分之]{brightness}[%]"
+  to: "(為|到|至)"
+  set_to: "[(設置|設定|調節|調整|調|教)](為|到|至)"
+  turn_on: "(打開|開啟|開|着)"
+  turn_off: "(關閉|關掉|關了|關|閂)"
+  open: "(打開|開)"
+  close: "(關閉|關掉|關了|關|閂)"
+  light: "[的|嘅](燈|吸頂燈|筒燈|射燈|檯燈|台燈|床頭燈|燈光)"
+  temp: "溫度"
+  temperature: "{temperature} [{temperature_unit}]"
+skip_words: []