language: pt
intents:
  HassLightSet:
    data:
      - sentences:
<<<<<<< HEAD
          - "(põe | ponha | muda | altera | coloca | deixa) o brilho (do | da) <name> (a | para | em) <brightness>"
          - "(põe | ponha | muda | altera | coloca | deixa) <name> (a | para) <brightness>"
          - "(põe | ponha | muda | altera | coloca | deixa) o brilho (do | da) <name> <area> (a | para | em) <brightness>"
          - "(põe | ponha | muda | altera | coloca | deixa) <name> <area> (a | para | em) <brightness>"
      - sentences:
          - "(põe | ponha | muda | altera | coloca | deixa) o brilho <area> (a | para | em) <brightness>"
          - "(põe | ponha | muda | altera | coloca | deixa) <area> (a | para | em) <brightness>"
          - "(põe | ponha | muda | altera | coloca | deixa) [todas] as luzes (a | para | em) <brightness>"
          - "(põe | ponha | muda | altera | coloca | deixa) [todas] as luzes <area> (a | para | em) <brightness>"
          - "(põe | ponha | muda | altera | coloca | deixa) [o brilho (de todas as | das) | as] luzes (a | para | em) <brightness>"
          - "(põe | ponha | muda | altera | coloca | deixa) [o brilho (de todas as | das) | as] luzes <area> (a | para | em) <brightness>"
=======
          - (põe | ponha | muda | altera) o brilho (do | da) <nome> (a | para) <brilho>
          - (põe | ponha | muda | altera) <nome> (a | para) <brilho>
          - (põe | ponha | muda | altera) o brilho (do | da) <nome> <na_zona> (a |
            para) <brilho>
          - (põe | ponha | muda | altera) <nome> <na_zona> (a | para) <brilho>
        response: brightness
      - sentences:
          - (põe | ponha | muda | altera) o brilho <na_zona> (a | para) <brilho>
          - (põe | ponha | muda | altera) <zona> (a | para) <brilho>
          - (põe | ponha | muda | altera) [todas] as luzes (a | para) <brilho>
          - (põe | ponha | muda | altera) [todas] as luzes <na_zona> (a | para) <brilho>
          - (põe | ponha | muda | altera) [o brilho (de todas as | das) | as] luzes
            (a | para) <brilho>
          - (põe | ponha | muda | altera) [o brilho (de todas as | das) | as] luzes
            <na_zona> (a | para) <brilho>
>>>>>>> 83196f85
        slots:
          name: all
        response: brightness
      - sentences:
<<<<<<< HEAD
          - "(põe | ponha | muda | altera | coloca | deixa) [a cor [(do | da)]] <name> (a | para | em) {color}"
          - "(põe | ponha | muda | altera | coloca | deixa) <name> {color}"
          - "(põe | ponha | muda | altera | coloca | deixa) [a cor [(do | da)]] <name> <area> (a | para | em) {color}"
          - "(põe | ponha | muda | altera | coloca | deixa) <name> <area> {color}"
      - sentences:
          - "(põe | ponha | muda | altera | coloca | deixa) a cor <area> (a | para | em) {color}"
          - "(põe | ponha | muda | altera | coloca | deixa) <area> [(a | para | em)] {color}"
          - "(põe | ponha | muda | altera | coloca | deixa) [a cor (de todas as | das) | as] luzes (a | para | em) {color}"
          - "(põe | ponha | muda | altera | coloca | deixa) [a cor (de todas as | das) | as] luzes <area> (a | para | em) {color}"
=======
          - (põe | ponha | muda | altera) [a cor [(do | da)]] <nome> (a | para) {color}
          - (põe | ponha | muda | altera) <nome> {color}
          - (põe | ponha | muda | altera) [a cor [(do | da)]] <nome> <na_zona> (a
            | para) {color}
          - (põe | ponha | muda | altera) <nome> <na_zona> {color}
        response: color
      - sentences:
          - (põe | ponha | muda | altera) a cor <na_zona> (a | para) {color}
          - (põe | ponha | muda | altera) <zona> [a | para] {color}
          - (põe | ponha | muda | altera) [a cor (de todas as | das) | as] luzes (a
            | para) {color}
          - (põe | ponha | muda | altera) [a cor (de todas as | das) | as] luzes <na_zona>
            (a | para) {color}
>>>>>>> 83196f85
        slots:
          name: all
        response: color<|MERGE_RESOLUTION|>--- conflicted
+++ resolved
@@ -3,64 +3,30 @@
   HassLightSet:
     data:
       - sentences:
-<<<<<<< HEAD
-          - "(põe | ponha | muda | altera | coloca | deixa) o brilho (do | da) <name> (a | para | em) <brightness>"
-          - "(põe | ponha | muda | altera | coloca | deixa) <name> (a | para) <brightness>"
-          - "(põe | ponha | muda | altera | coloca | deixa) o brilho (do | da) <name> <area> (a | para | em) <brightness>"
-          - "(põe | ponha | muda | altera | coloca | deixa) <name> <area> (a | para | em) <brightness>"
+          - "(põe | ponha | muda | altera | coloca | deixa) o brilho (do | da) <nome> (a | para | em) <brilho>"
+          - "(põe | ponha | muda | altera | coloca | deixa) <nome> (a | para) <brilho>"
+          - "(põe | ponha | muda | altera | coloca | deixa) o brilho (do | da) <nome> <na_zona> (a | para | em) <brilho>"
+          - "(põe | ponha | muda | altera | coloca | deixa) <nome> <na_zona> (a | para | em) <brilho>"
       - sentences:
-          - "(põe | ponha | muda | altera | coloca | deixa) o brilho <area> (a | para | em) <brightness>"
-          - "(põe | ponha | muda | altera | coloca | deixa) <area> (a | para | em) <brightness>"
-          - "(põe | ponha | muda | altera | coloca | deixa) [todas] as luzes (a | para | em) <brightness>"
-          - "(põe | ponha | muda | altera | coloca | deixa) [todas] as luzes <area> (a | para | em) <brightness>"
-          - "(põe | ponha | muda | altera | coloca | deixa) [o brilho (de todas as | das) | as] luzes (a | para | em) <brightness>"
-          - "(põe | ponha | muda | altera | coloca | deixa) [o brilho (de todas as | das) | as] luzes <area> (a | para | em) <brightness>"
-=======
-          - (põe | ponha | muda | altera) o brilho (do | da) <nome> (a | para) <brilho>
-          - (põe | ponha | muda | altera) <nome> (a | para) <brilho>
-          - (põe | ponha | muda | altera) o brilho (do | da) <nome> <na_zona> (a |
-            para) <brilho>
-          - (põe | ponha | muda | altera) <nome> <na_zona> (a | para) <brilho>
-        response: brightness
-      - sentences:
-          - (põe | ponha | muda | altera) o brilho <na_zona> (a | para) <brilho>
-          - (põe | ponha | muda | altera) <zona> (a | para) <brilho>
-          - (põe | ponha | muda | altera) [todas] as luzes (a | para) <brilho>
-          - (põe | ponha | muda | altera) [todas] as luzes <na_zona> (a | para) <brilho>
-          - (põe | ponha | muda | altera) [o brilho (de todas as | das) | as] luzes
-            (a | para) <brilho>
-          - (põe | ponha | muda | altera) [o brilho (de todas as | das) | as] luzes
-            <na_zona> (a | para) <brilho>
->>>>>>> 83196f85
+          - "(põe | ponha | muda | altera | coloca | deixa) o brilho <na_zona> (a | para | em) <brilho>"
+          - "(põe | ponha | muda | altera | coloca | deixa) <zona> (a | para | em) <brilho>"
+          - "(põe | ponha | muda | altera | coloca | deixa) [todas] as luzes (a | para | em) <brilho>"
+          - "(põe | ponha | muda | altera | coloca | deixa) [todas] as luzes <na_zona> (a | para | em) <brilho>"
+          - "(põe | ponha | muda | altera | coloca | deixa) [o brilho (de todas as | das) | as] luzes (a | para | em) <brilho>"
+          - "(põe | ponha | muda | altera | coloca | deixa) [o brilho (de todas as | das) | as] luzes <na_zona> (a | para | em) <brilho>"
         slots:
           name: all
         response: brightness
       - sentences:
-<<<<<<< HEAD
-          - "(põe | ponha | muda | altera | coloca | deixa) [a cor [(do | da)]] <name> (a | para | em) {color}"
-          - "(põe | ponha | muda | altera | coloca | deixa) <name> {color}"
-          - "(põe | ponha | muda | altera | coloca | deixa) [a cor [(do | da)]] <name> <area> (a | para | em) {color}"
-          - "(põe | ponha | muda | altera | coloca | deixa) <name> <area> {color}"
+          - "(põe | ponha | muda | altera | coloca | deixa) [a cor [(do | da)]] <nome> (a | para | em) {color}"
+          - "(põe | ponha | muda | altera | coloca | deixa) <nome> {color}"
+          - "(põe | ponha | muda | altera | coloca | deixa) [a cor [(do | da)]] <nome> <na_zona> (a | para | em) {color}"
+          - "(põe | ponha | muda | altera | coloca | deixa) <nome> <na_zona> {color}"
       - sentences:
-          - "(põe | ponha | muda | altera | coloca | deixa) a cor <area> (a | para | em) {color}"
-          - "(põe | ponha | muda | altera | coloca | deixa) <area> [(a | para | em)] {color}"
+          - "(põe | ponha | muda | altera | coloca | deixa) a cor <na_zona> (a | para | em) {color}"
+          - "(põe | ponha | muda | altera | coloca | deixa) <zona> [(a | para | em)] {color}"
           - "(põe | ponha | muda | altera | coloca | deixa) [a cor (de todas as | das) | as] luzes (a | para | em) {color}"
-          - "(põe | ponha | muda | altera | coloca | deixa) [a cor (de todas as | das) | as] luzes <area> (a | para | em) {color}"
-=======
-          - (põe | ponha | muda | altera) [a cor [(do | da)]] <nome> (a | para) {color}
-          - (põe | ponha | muda | altera) <nome> {color}
-          - (põe | ponha | muda | altera) [a cor [(do | da)]] <nome> <na_zona> (a
-            | para) {color}
-          - (põe | ponha | muda | altera) <nome> <na_zona> {color}
-        response: color
-      - sentences:
-          - (põe | ponha | muda | altera) a cor <na_zona> (a | para) {color}
-          - (põe | ponha | muda | altera) <zona> [a | para] {color}
-          - (põe | ponha | muda | altera) [a cor (de todas as | das) | as] luzes (a
-            | para) {color}
-          - (põe | ponha | muda | altera) [a cor (de todas as | das) | as] luzes <na_zona>
-            (a | para) {color}
->>>>>>> 83196f85
+          - "(põe | ponha | muda | altera | coloca | deixa) [a cor (de todas as | das) | as] luzes <na_zona> (a | para | em) {color}"
         slots:
           name: all
         response: color