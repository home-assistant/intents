--- conflicted
+++ resolved
@@ -141,19 +141,17 @@
         out: "on"
       - in: "(zu|geschlossen|unten)"
         out: "off"
-<<<<<<< HEAD
   bs_gas_states:
     values:
       - in: "(entdeckt|ausgelöst|erkannt|an)"
         out: "on"
       - in: "(klar|rein|sauber|sicher)"
-=======
+        out: "off"
   bs_heat_states:
     values:
       - in: "hei(ß|ss)"
         out: "on"
       - in: "normal"
->>>>>>> 64137718
         out: "off"
 
   shopping_list_item:
