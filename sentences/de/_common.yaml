--- conflicted
+++ resolved
@@ -177,19 +177,17 @@
         out: "on"
       - in: "normal"
         out: "off"
-<<<<<<< HEAD
+  bs_problem_states:
+    values:
+      - in: "erkannt"
+        out: "on"
+      - in: "(ok[ay]|normal)"
+        out: "off"
   bs_safety_states:
     values:
       - in: "(unsicher|gefährlich)"
         out: "on"
       - in: "(sicher|ungefährlich)"
-=======
-  bs_problem_states:
-    values:
-      - in: "erkannt"
-        out: "on"
-      - in: "(ok[ay]|normal)"
->>>>>>> ef63de00
         out: "off"
 
   shopping_list_item:
