language: de
intents:
  HassLightSet:
    data:
      - sentences:
          - "<setzen> [die] Helligkeit von <name> auf <brightness> [ein]"
          - "[die] Helligkeit von <name> auf <brightness> <setzen>"
          - "dimme [[die] Helligkeit [von] der] <name> [auf|zu] <brightness>"
          - "<name> [auf|zu] <brightness> dimmen"
        response: brightness
      - sentences:
          - "<setzen> [die] Helligkeit [<lichter>|<alle_lichter>] [<area>] auf <brightness> [ein]"
          - "[die] Helligkeit [<lichter>|<alle_lichter>] [<area>] auf <brightness> <setzen>"
          - "dimme [<lichter>|<alle_lichter>] [<area>] [auf|zu] <brightness>"
          - "[<lichter>|<alle_lichter>] [<area>] [auf|zu] <brightness> dimmen"
        response: brightness
      - sentences:
          - "<setzen> [die Farbe (von|[von] der)] <name> [auf|zu] {color}"
          - "[die Farbe (von|[von] der)] <name> auf {color} <setzen>"
          - "Lass[e] <name> {color} [er]leuchten"
          - "<name> {color} [er]leuchten lassen"
        response: color
      - sentences:
          - "<setzen> die Farbe [<lichter>|<alle_lichter>] [<area>] auf {color}"
          - "die Farbe [<lichter>|<alle_lichter>] [<area>] auf {color} <setzen>"
<<<<<<< HEAD
        response: color_area

        # Max/Min brightness
      - sentences:
          - "<setzen> [[die] Helligkeit [von|<von_dem>]] <name> auf [die|das] {brightness_level:brightness}  [ein]"
          - "[die] Helligkeit [von|<von_dem>] <name> auf [die|das] {brightness_level:brightness} <setzen>"
          - "<name> [auf] [die|das] {brightness_level:brightness}  <setzen>"
        requires_context:
          domain: light
        response: brightness
=======
        response: color
>>>>>>> 54cc16ed
<|MERGE_RESOLUTION|>--- conflicted
+++ resolved
@@ -23,8 +23,7 @@
       - sentences:
           - "<setzen> die Farbe [<lichter>|<alle_lichter>] [<area>] auf {color}"
           - "die Farbe [<lichter>|<alle_lichter>] [<area>] auf {color} <setzen>"
-<<<<<<< HEAD
-        response: color_area
+        response: color
 
         # Max/Min brightness
       - sentences:
@@ -33,7 +32,4 @@
           - "<name> [auf] [die|das] {brightness_level:brightness}  <setzen>"
         requires_context:
           domain: light
-        response: brightness
-=======
-        response: color
->>>>>>> 54cc16ed
+        response: brightness