language: de
intents:
  HassGetState:
    data:
      # https://www.home-assistant.io/integrations/binary_sensor/
      # Battery
      - sentences:
          - "ist <name> [<batterie>] [<area>] {bs_battery_states:state}"
          - "ist [<ladestand>] <batterie> <von_dem> <name> [<area>] {bs_battery_states:state}"
        response: einzeln_janein
        requires_context:
          domain: binary_sensor
          device_class: battery
        slots:
          domain: binary_sensor
          device_class: battery

      - sentences:
          - "(ist|sind) [<irgend>] <batterie> [<area>] {bs_battery_states:state}"
        response: irgendeins
        slots:
          domain: binary_sensor
          device_class: battery

      - sentences:
          - "sind <alle> <batterie> [<area>] {bs_battery_states:state}"
        response: alle
        slots:
          domain: binary_sensor
          device_class: battery

      - sentences:
          - "<welche> <batterie> [<area>] (ist|sind) {bs_battery_states:state}"
        response: welches
        slots:
          domain: binary_sensor
          device_class: battery

      - sentences:
          - "wie viele <batterie> [<area>] (ist|sind) {bs_battery_states:state}"
        response: wie_viele
        slots:
          domain: binary_sensor
          device_class: battery

      # Battery charging
      - sentences:
          - "wird <name> [<batterie>] [<area>] {bs_battery_charging_states:state}"
          - "{bs_battery_charging_states:state} <name> [<batterie>] [<area>] [auf]"
        response: einzeln_janein
        requires_context:
          domain: binary_sensor
          device_class: battery_charging
        slots:
          domain: binary_sensor
          device_class: battery_charging

      - sentences:
          - "(wird|werden) [<irgend>] <batterie> [<area>] {bs_battery_charging_states:state}"
          - "{bs_battery_charging_states:state} [<irgend>] <batterie> [<area>] [auf]"
        response: irgendeins
        slots:
          domain: binary_sensor
          device_class: battery_charging

      - sentences:
          - "werden <alle> <batterie> [<area>] {bs_battery_charging_states:state}"
          - "{bs_battery_charging_states:state} <alle> <batterie> [<area>] [auf]"
        response: alle
        slots:
          domain: binary_sensor
          device_class: battery_charging

      - sentences:
          - "<welche> <batterie> [<area>] [wird|werden] {bs_battery_charging_states:state}"
        response: welches
        slots:
          domain: binary_sensor
          device_class: battery_charging

      - sentences:
          - "wie viele <batterie> [<area>] [werden] {bs_battery_charging_states:state}"
        response: wie_viele
        slots:
          domain: binary_sensor
          device_class: battery_charging

      # Carbon monoxide
      - sentences:
          - "(ist|wurde) <name> [<area>] {bs_carbon_monoxide_states:state}"
        response: einzeln_janein
        requires_context:
          domain: binary_sensor
          device_class: carbon_monoxide
        slots:
          domain: binary_sensor
          device_class: carbon_monoxide

      - sentences:
          - "(ist|sind|wurde[n]) [<irgend>] <co-sensor> [<area>] {bs_carbon_monoxide_states:state}"
        response: irgendeins
        slots:
          domain: binary_sensor
          device_class: carbon_monoxide

      - sentences:
          - "(gibt es|ist) [<irgend>] <co> <area>"
          - "(wird|wurde) [<irgend>] <co> <area> {bs_carbon_monoxide_states:state}"
        response: irgendeins
        slots:
          domain: binary_sensor
          device_class: carbon_monoxide
          state: "on"

      - sentences:
          - "(sind|wurden) <alle> <co-sensor> [<area>] {bs_carbon_monoxide_states:state}"
        response: alle
        slots:
          domain: binary_sensor
          device_class: carbon_monoxide

      - sentences:
          - "<welche> <co-sensor> (ist|sind|wurde[n]) [<area>] {bs_carbon_monoxide_states:state}"
        response: welches
        slots:
          domain: binary_sensor
          device_class: carbon_monoxide

      - sentences:
          - "wie viele <co-sensor> (sind|wurden) [<area>] {bs_carbon_monoxide_states:state}"
        response: wie_viele
        slots:
          domain: binary_sensor
          device_class: carbon_monoxide

      # Cold
      - sentences:
          - "ist <name> [<area>] {bs_cold_states:state}"
          - "ist <area> <name> {bs_cold_states:state}"
          - "ist <name> {bs_cold_states:state} <area>"
        response: einzeln_janein
        requires_context:
          domain: binary_sensor
          device_class: cold
        slots:
          domain: binary_sensor
          device_class: cold

      - sentences:
          - "(ist|sind) [<irgend>] <ding> [<area>] kalt"
          - "(ist|sind) [<irgend>] <ding> kalt <area>"
          - "(ist|sind) <area> [<irgend>] <ding> kalt"
          - "ist <etwas> [<area>] kalt"
          - "ist <etwas> kalt <area>"
          - "ist <area> <etwas> kalt"
        response: irgendeins
        slots:
          domain: binary_sensor
          device_class: cold
          state: "on"

      - sentences:
          - "sind <alle> <ding> [<area>] kalt"
          - "sind <alle> <ding> kalt <area>"
          - "sind <area> <alle> <ding> kalt"
        response: alle
        slots:
          domain: binary_sensor
          device_class: cold
          state: "on"

      - sentences:
          - "<welche> <ding> (ist|sind) [<area>] kalt"
          - "<welche> <ding> (ist|sind) kalt <area>"
          - "<welche> <ding> <area> (ist|sind) kalt"
        response: welches
        slots:
          domain: binary_sensor
          device_class: cold
          state: "on"

      - sentences:
          - "wie viele <ding> sind [<area>] kalt"
          - "wie viele <ding> sind kalt <area>"
          - "wie viele <ding> <area> sind kalt"
        response: wie_viele
        slots:
          domain: binary_sensor
          device_class: cold
          state: "on"

      # Door
      - sentences:
          - "(ist|steht) <name> [<area>] {bs_door_states:state}"
          - "(ist|steht) <name> {bs_door_states:state} <area>"
          - "(ist|steht) <area> <name> {bs_door_states:state}"
        response: einzeln_janein
        requires_context:
          domain: binary_sensor
          device_class: door
        slots:
          domain: binary_sensor
          device_class: door

      # Garage door
      - sentences:
          - "(ist|steht) <name> [<area>] {bs_garage_door_states:state}"
          - "(ist|steht) <name> {bs_garage_door_states:state} <area>"
          - "(ist|steht) <area> <name> {bs_garage_door_states:state}"
        response: einzeln_janein
        requires_context:
          domain: binary_sensor
          device_class: garage_door
        slots:
          domain: binary_sensor
          device_class: garage_door

<<<<<<< HEAD
      # Gas
      - sentences:
          - "(ist|wurde) <name> [<area>] {bs_gas_states:state}"
          - "(ist|wurde) <name> {bs_gas_states:state} <area>"
          - "(ist|wurde) <area> <name> {bs_gas_states:state}"
        response: einzeln_janein
        requires_context:
          domain: binary_sensor
          device_class: gas
        slots:
          domain: binary_sensor
          device_class: gas

      - sentences:
          - "(ist|sind|wurde[n]) [<irgend>] <gas_sensor> [<area>] {bs_gas_states:state}"
          - "(ist|sind|wurde[n]) [<irgend>] <gas_sensor> {bs_gas_states:state} <area>"
          - "(ist|sind|wurde[n]) <area> [<irgend>] <gas_sensor> {bs_gas_states:state}"
        response: irgendeins
        slots:
          domain: binary_sensor
          device_class: gas

      - sentences:
          - "(gibt es|ist [da]) [<irgend>] Gas <area>"
          - "(wird|wurde) [<irgend>] Gas <area> {bs_gas_states:state}"
        response: irgendeins
        slots:
          domain: binary_sensor
          device_class: gas
          state: "on"

      - sentences:
          - "(sind|wurden) <alle> <gas_sensor> [<area>] {bs_gas_states:state}"
        response: alle
        slots:
          domain: binary_sensor
          device_class: gas

      - sentences:
          - "<welche> <gas_sensor> (ist|sind|wurde[n]) [<area>] {bs_gas_states:state}"
        response: welches
        slots:
          domain: binary_sensor
          device_class: gas

      - sentences:
          - "wie viele <gas_sensor> (sind|wurden) [<area>] {bs_gas_states:state}"
        response: wie_viele
        slots:
          domain: binary_sensor
          device_class: gas
=======
      # Heat
      - sentences:
          - "ist <name> [<area>] {bs_heat_states:state}"
          - "ist <area> <name> {bs_heat_states:state}"
          - "ist <name> {bs_heat_states:state} <area>"
        response: einzeln_janein
        requires_context:
          domain: binary_sensor
          device_class: heat
        slots:
          domain: binary_sensor
          device_class: heat

      - sentences:
          - "(ist|sind) [<irgend>] <ding> [<area>] hei(ß|ss)"
          - "(ist|sind) [<irgend>] <ding> hei(ß|ss) <area>"
          - "(ist|sind) <area> [<irgend>] <ding> hei(ß|ss)"
          - "ist <etwas> [<area>] hei(ß|ss)"
          - "ist <etwas> hei(ß|ss) <area>"
          - "ist <area> <etwas> hei(ß|ss)"
        response: irgendeins
        slots:
          domain: binary_sensor
          device_class: heat
          state: "on"

      - sentences:
          - "sind <alle> <ding> [<area>] hei(ß|ss)"
          - "sind <alle> <ding> hei(ß|ss) <area>"
          - "sind <area> <alle> <ding> hei(ß|ss)"
        response: alle
        slots:
          domain: binary_sensor
          device_class: heat
          state: "on"

      - sentences:
          - "<welche> <ding> (ist|sind) [<area>] hei(ß|ss)"
          - "<welche> <ding> (ist|sind) hei(ß|ss) <area>"
          - "<welche> <ding> <area> (ist|sind) hei(ß|ss)"
        response: welches
        slots:
          domain: binary_sensor
          device_class: heat
          state: "on"

      - sentences:
          - "wie viele <ding> sind [<area>] hei(ß|ss)"
          - "wie viele <ding> sind hei(ß|ss) <area>"
          - "wie viele <ding> <area> sind hei(ß|ss)"
        response: wie_viele
        slots:
          domain: binary_sensor
          device_class: heat
          state: "on"
>>>>>>> 64137718
<|MERGE_RESOLUTION|>--- conflicted
+++ resolved
@@ -215,7 +215,6 @@
           domain: binary_sensor
           device_class: garage_door
 
-<<<<<<< HEAD
       # Gas
       - sentences:
           - "(ist|wurde) <name> [<area>] {bs_gas_states:state}"
@@ -267,7 +266,7 @@
         slots:
           domain: binary_sensor
           device_class: gas
-=======
+
       # Heat
       - sentences:
           - "ist <name> [<area>] {bs_heat_states:state}"
@@ -322,5 +321,4 @@
         slots:
           domain: binary_sensor
           device_class: heat
-          state: "on"
->>>>>>> 64137718
+          state: "on"