--- conflicted
+++ resolved
@@ -372,18 +372,6 @@
           device_class: heat
           state: "on"
 
-<<<<<<< HEAD
-      # Safety
-      - sentences:
-          - "(ist|sind) <name> {bs_safety_states:state} [<area>]"
-        response: einzeln_janein
-        requires_context:
-          domain: binary_sensor
-          device_class: safety
-        slots:
-          domain: binary_sensor
-          device_class: safety
-=======
       # Problem
       - sentences:
           - "Gibt es [<irgend>] Problem[e] mit <name> [<area>]"
@@ -396,4 +384,14 @@
           domain: binary_sensor
           device_class: problem
           state: "on"
->>>>>>> ef63de00
+
+      # Safety
+      - sentences:
+          - "(ist|sind) <name> {bs_safety_states:state} [<area>]"
+        response: einzeln_janein
+        requires_context:
+          domain: binary_sensor
+          device_class: safety
+        slots:
+          domain: binary_sensor
+          device_class: safety