--- conflicted
+++ resolved
@@ -3,21 +3,6 @@
   HassTurnOff:
     data:
       - sentences:
-<<<<<<< HEAD
-          - "schalte <fan_variants> <area> <turn_off>"
-          - "schalte <area> <fan_variants> <turn_off>"
-          - "stoppe <fan_variants> <area> [<turn_off>]"
-          - "stoppe <area> <fan_variants> [<turn_off>]"
-          - "(mach | mache) <fan_variants> <area> <turn_off>"
-          - "(mach | mache) <area> <fan_variants> <turn_off>"
-
-          - "schalte <fan_variants_all> [<area>] <turn_off>"
-          - "schalte [<area>] <fan_variants_all> <turn_off>"
-          - "stoppe <fan_variants_all> [<area>] [<turn_off>]"
-          - "stoppe [<area>] <fan_variants_all> [<turn_off>]"
-          - "(mach | mache) <fan_variants_all> [<area>] <turn_off>"
-          - "(mach | mache) [<area>] <fan_variants_all> <turn_off>"
-=======
           - "schalte <luefter> <area> <ab_aus>"
           - "schalte <area> <luefter> <ab_aus>"
           - "stoppe <luefter> <area> [<ab_aus>]"
@@ -31,7 +16,6 @@
           - "stoppe [<area>] <alle_luefter> [<ab_aus>]"
           - "(mach | mache) <alle_luefter> [<area>] <ab_aus>"
           - "(mach | mache) [<area>] <alle_luefter> <ab_aus>"
->>>>>>> 2166a0a2
         slots:
           domain: fan
           name: all