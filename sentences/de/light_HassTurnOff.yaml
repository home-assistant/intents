--- conflicted
+++ resolved
@@ -3,17 +3,6 @@
   HassTurnOff:
     data:
       - sentences:
-<<<<<<< HEAD
-          - "Schalte (das Licht | die Lichter) <area> <turn_off>"
-          - "Schalte <area> (das Licht | die Lichter) <turn_off>"
-          - "<do> (das Licht | die Lichter) <area> <turn_off>"
-          - "<do> <area> (das Licht | die Lichter) <turn_off>"
-
-          - "Schalte alle Lichter [<area>] <turn_off>"
-          - "Schalte [<area>] alle Lichter <turn_off>"
-          - "<do> alle Lichter [<area>] <turn_off>"
-          - "<do> [<area>] alle Lichter <turn_off>"
-=======
           - "Schalte (das Licht | die Lichter) <area> <ab_aus>"
           - "Schalte <area> (das Licht | die Lichter) <ab_aus>"
           - "<machen> (das Licht | die Lichter) <area> <ab_aus>"
@@ -23,6 +12,5 @@
           - "Schalte [<area>] alle Lichter <ab_aus>"
           - "<machen> alle Lichter [<area>] <ab_aus>"
           - "<machen> [<area>] alle Lichter <ab_aus>"
->>>>>>> 2166a0a2
         slots:
           domain: "light"