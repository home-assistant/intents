language: "sk"
responses:
  errors:
    no_intent: "Prepáč, nerozumel som tomu"
    no_area: "Žiadna oblasť s názvom {{ area }}"
    no_domain: "{{ area }} neobsahuje {{ domain }}"
    no_device_class: "{{ area }} neobsahuje {{ device_class }}"
    no_entity: "Žiadne zariadenie alebo entita s názvom {{ entity }}"
    handle_error: "Pri spracovaní došlo k neočakávanej chybe"
lists:
  color:
    values:
      - in: "biel(a|e|y|o|u)"
        out: "white"
      - in: "čiern(a|e|y|o|u)"
        out: "black"
      - in: "červen(á|é|ý|o|ú)"
        out: "red"
      - in: "oranžov(á|é|ý|o|ú)"
        out: "orange"
      - in: "žlt(á|é|ý|o|ú)"
        out: "yellow"
      - in: "zelen(á|é|ý|o|ú)"
        out: "green"
      - in: "modr(á|é|ý|o|ú)"
        out: "blue"
      - in: "fialov(á|é|ý|o|ú)"
        out: "purple"
      - in: "hned(á|é|ý|o|ú)"
        out: "brown"
  brightness:
    range:
      type: "percentage"
      from: 0
      to: 100
  temperature:
    range:
      type: "temperature"
      from: 0
      to: 100
  temperature_unit:
    values:
      - "celsius"
      - in: "c|Celzia"
        out: "Celsius"
      - "fahrenheit"
      - in: "f|Fahrenheita"
        out: "Fahrenheit"
expansion_rules:
  name: "{name}"
  area: "{area}"
  what_is: "ak(á|é|ý|o) [je]"
  how_many: "koľko [je]"
<<<<<<< HEAD
  brightness: "{brightness}[(%[ ])| percent]"
  temp: "teplot(a|u)"
  temperature: "{temperature}[°| stupňov] [{temperature_unit}]"
  turn_on: "(zapni | zapnúť)"
  turn_off: "(vypni | vypnúť)"
  turn_on_light: "(zasvieť | zažni | rozžni | rozsvieť)"
  turn_off_light: "(zahas | zhasni)"
  set: "(nastav | prestav | zmeň)"
  open: "(otvor | odostri | (roz|vy)tiahni)"
  close: "(zatvor | zavri | zastri | (s|za)tiahni)"
=======
  brightness: "{brightness}[%| percent]"
  temp: "teplot(a|u)"
  temperature: "{temperature}[°| stupňov][{temperature_unit}]"
  turn_on: "(zapni|zapnúť)"
  turn_off: "(vypni|vypnúť)"
  turn_on_light: "(zasvieť|zažni|rozžni|rozsvieť)"
  turn_off_light: "(zahas|zhasni)"
  set: "(nastav|prestav|zmeň)"
  open: "(otvor|odostri|(roz|vy)tiahni)"
  close: "(zatvor|zavri|zastri|(s|za)tiahni)"
>>>>>>> 61ed7531
skip_words:
  - "prosím"<|MERGE_RESOLUTION|>--- conflicted
+++ resolved
@@ -51,18 +51,6 @@
   area: "{area}"
   what_is: "ak(á|é|ý|o) [je]"
   how_many: "koľko [je]"
-<<<<<<< HEAD
-  brightness: "{brightness}[(%[ ])| percent]"
-  temp: "teplot(a|u)"
-  temperature: "{temperature}[°| stupňov] [{temperature_unit}]"
-  turn_on: "(zapni | zapnúť)"
-  turn_off: "(vypni | vypnúť)"
-  turn_on_light: "(zasvieť | zažni | rozžni | rozsvieť)"
-  turn_off_light: "(zahas | zhasni)"
-  set: "(nastav | prestav | zmeň)"
-  open: "(otvor | odostri | (roz|vy)tiahni)"
-  close: "(zatvor | zavri | zastri | (s|za)tiahni)"
-=======
   brightness: "{brightness}[%| percent]"
   temp: "teplot(a|u)"
   temperature: "{temperature}[°| stupňov][{temperature_unit}]"
@@ -73,6 +61,5 @@
   set: "(nastav|prestav|zmeň)"
   open: "(otvor|odostri|(roz|vy)tiahni)"
   close: "(zatvor|zavri|zastri|(s|za)tiahni)"
->>>>>>> 61ed7531
 skip_words:
   - "prosím"