--- conflicted
+++ resolved
@@ -5,8 +5,5 @@
       - sentences:
           - "<what_is> [the] <temp>"
           - "<what_is> [the] <temp> in <area>"
-<<<<<<< HEAD
           - "how (hot | cold) is it [in <area>]"
-=======
-          - "<what_is> <area> <temp>"
->>>>>>> 86846032
+          - "<what_is> <area> <temp>"