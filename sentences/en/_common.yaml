language: "en"
responses:
  errors:
    no_intent: "Sorry, I couldn't understand that"
    no_area: "No area named {{ area }}"
    no_domain: "{{ area }} does not contain a {{ domain }}"
    no_device_class: "{{ area }} does not contain a {{ device_class }}"
    no_entity: "No device or entity named {{ entity }}"
    handle_error: "An unexpected error occurred while handling the intent"
lists:
  color:
    values:
      - "white"
      - "black"
      - "red"
      - "orange"
      - "yellow"
      - "green"
      - "blue"
      - "purple"
      - "brown"
      - "pink"
      - "turquoise"
  brightness:
    range:
      type: "percentage"
      from: 0
      to: 100
  temperature:
    range:
      type: "temperature"
      from: 0
      to: 100
  temperature_unit:
    values:
      - "celsius"
      - in: "c"
        out: "celsius"
      - "fahrenheit"
      - in: "f"
        out: "fahrenheit"
  brightness_level:
    values:
      - in: (max|maximum|highest)
        out: 100
      - in: (minimum|lowest)
        out: 1
  on_off_states:
    values:
      - in: "on"
        out: "on"
      - in: "off"
        out: "off"
  on_off_domains:
    values:
      - in: light[s]
        out: light
      - in: fan[s]
        out: fan
      - in: switch[es]
        out: switch
  cover_states:
    values:
      - in: "open"
        out: "open"
      - in: "closed"
        out: "closed"
      - in: "opening"
        out: "opening"
      - in: "closing"
        out: "closing"
  cover_classes:
    values:
      - in: awning[s]
        out: awning
      - in: blind[s]
        out: blind
      - in: curtain[s]
        out: curtain
      - in: door[s]
        out: door
      - in: garage door[s]
        out: garage
      - in: gate[s]
        out: gate
      - in: shade[s]
        out: shade
      - in: shutter[s]
        out: shutter
      - in: window[s]
        out: window
  lock_states:
    values:
      - in: "locked"
        out: "locked"
      - in: "unlocked"
        out: "unlocked"

  # binary_sensor
  bs_battery_states:
    values:
      - in: "low"
        out: "on"
      - in: "normal"
        out: "off"

  bs_battery_charging_states:
    values:
      - in: "charging"
        out: "on"
      - in: "not charging"
        out: "off"

  bs_carbon_monoxide_states:
    values:
      - in: "(detected|triggered|on)"
        out: "on"
      - in: "clear"
        out: "off"

  bs_cold_states:
    values:
      - in: "cold"
        out: "on"
      - in: "normal"
        out: "off"

  bs_connectivity_states:
    values:
      - in: "connected"
        out: "on"
      - in: "disconnected"
        out: "off"

  bs_door_states:
    values:
      - in: "open"
        out: "on"
      - in: "closed"
        out: "off"

  bs_garage_door_states:
    values:
      - in: "open"
        out: "on"
      - in: "closed"
        out: "off"

  bs_gas_states:
    values:
      - in: "(detected|triggered|on)"
        out: "on"
      - in: "clear"
        out: "off"

  bs_heat_states:
    values:
      - in: "hot"
        out: "on"
      - in: "normal"
        out: "off"

  bs_light_states:
    values:
      - in: "detected"
        out: "on"
      - in: "no light"
        out: "off"

  bs_lock_states:
    values:
      - in: "unlocked"
        out: "on"
      - in: "locked"
        out: "off"

  bs_moisture_states:
    values:
      - in: "wet"
        out: "on"
      - in: "dry"
        out: "off"

  bs_motion_states:
    values:
      - in: "(detected|triggered|on)"
        out: "on"
      - in: "clear"
        out: "off"

  bs_occupancy_states:
    values:
      - in: "(detected|triggered|on)"
        out: "on"
      - in: "clear"
        out: "off"

  bs_opening_states:
    values:
      - in: "open"
        out: "on"
      - in: "closed"
        out: "off"

  bs_plug_states:
    values:
      - in: "plugged in"
        out: "on"
      - in: "unplugged"
        out: "off"

  bs_power_states:
    values:
      - in: "(powered[ on]|power detected)"
        out: "on"
      - in: "(not powered|powered off)"
        out: "off"

  bs_presence_states:
    values:
      - in: "(home|present)"
        out: "on"
      - in: "(away|not present)"
        out: "off"

  bs_problem_states:
    values:
      - in: "detected"
        out: "on"
      - in: "ok"
        out: "off"

  bs_running_states:
    values:
      - in: "running"
        out: "on"
      - in: "not running"
        out: "off"

  bs_safety_states:
    values:
      - in: "unsafe"
        out: "on"
      - in: "safe"
        out: "off"

  bs_smoke_states:
    values:
      - in: "(detected|triggered|on)"
        out: "on"
      - in: "clear"
        out: "off"

  bs_sound_states:
    values:
      - in: "(detected|triggered|on)"
        out: "on"
      - in: "clear"
        out: "off"

  bs_tamper_states:
    values:
      - in: "(detected|tampered with)"
        out: "on"
      - in: "clear"
        out: "off"

  bs_update_states:
    values:
      - in: "update available"
        out: "on"
      - in: "(up to date|up-to-date)"
        out: "off"

  bs_vibration_states:
    values:
      - in: "(detected|vibrating)"
        out: "on"
      - in: "(clear|not vibrating)"
        out: "off"

  bs_window_states:
    values:
      - in: "open"
        out: "on"
      - in: "clear"
        out: "closed"

  shopping_list_item:
    wildcard: true

  zone:
    wildcard: true

expansion_rules:
  name: "[the] {name}"
  area: "[the] {area}"
  what_is: "(what's|whats|what is)"
<<<<<<< HEAD
  where_is: "(where's|wheres|where is)"
  brightness: "{brightness}[ ][%|percent]"
=======
  brightness: "{brightness}[[ ]%| percent]"
>>>>>>> fe895937
  light: "[the] (light|lights|lighting)"
  turn: "(turn|switch|change)"
  temp: "(temp|temperature)"
  temperature: "{temperature}[ ][°|degrees][ ][{temperature_unit}]"
  open: "(open | raise)"
  close: "(close|shut|lower)"
  set: "(set|make|change|turn)"
  numeric_value_set: "(set|change|turn|increase|decrease|make)"
  in: "(in|on|at)"

  # Questions
  what_is_the_class_of_name: "(<what_is> the <class> (of|in|from|(indicated|measured) by) <name> [in <area>]|<what_is> <name>['s] <class> [in <area>]|<what_is> <area> <name>['s] <class>)"
skip_words:
  - "please"
  - "can you"<|MERGE_RESOLUTION|>--- conflicted
+++ resolved
@@ -296,12 +296,8 @@
   name: "[the] {name}"
   area: "[the] {area}"
   what_is: "(what's|whats|what is)"
-<<<<<<< HEAD
   where_is: "(where's|wheres|where is)"
-  brightness: "{brightness}[ ][%|percent]"
-=======
   brightness: "{brightness}[[ ]%| percent]"
->>>>>>> fe895937
   light: "[the] (light|lights|lighting)"
   turn: "(turn|switch|change)"
   temp: "(temp|temperature)"
