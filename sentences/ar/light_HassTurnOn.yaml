language: ar
intents:
  HassTurnOn:
    data:
      - sentences:
<<<<<<< HEAD
          - "<turn_on> [<all>] <light> [[<in>] <area>]"
=======
          - "<turn_on> [<all>] <light> [<in>] <area>"
>>>>>>> f57c1570
        slots:
          domain: light
          name: all<|MERGE_RESOLUTION|>--- conflicted
+++ resolved
@@ -3,11 +3,7 @@
   HassTurnOn:
     data:
       - sentences:
-<<<<<<< HEAD
-          - "<turn_on> [<all>] <light> [[<in>] <area>]"
-=======
           - "<turn_on> [<all>] <light> [<in>] <area>"
->>>>>>> f57c1570
         slots:
           domain: light
           name: all