--- conflicted
+++ resolved
@@ -4,11 +4,6 @@
     data:
       - sentences:
           - "[<what_is>] [la] temperatura [c'è] [(<in> | <of> | <the>)] [<area>]"
-<<<<<<< HEAD
           - "[quanto] [(è | c'è | fa | ci sta)] (caldo | freddo) [(<in> | <the>)] [<area>]"
           - "quanto (caldo | freddo) [(è | c'è | fa | ci sta)] [(<in>|<the>) <area>]"
-          - "quanti gradi [(ci sono | fanno | ci stanno)] [(<in>|<the>) <area>]"
-=======
-          - "[quanto] [(è | c'è | fa)] (caldo | freddo) [(<in> | <the>)] [<area>]"
-          - "quanto (caldo | freddo) [(è | c'è | fa)] [(<in>|<the>) <area>]"
->>>>>>> 343c8736
+          - "quanti gradi [(ci sono | fanno | ci stanno)] [(<in>|<the>) <area>]"