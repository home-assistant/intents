language: nl
intents:
  HassTurnOn:
    data:
      - sentences:
          - "[<doe>] <name> [<naar>] aan"
<<<<<<< HEAD
=======
          - Schakel <name> [<naar>] in
>>>>>>> 5e2eff01
      - sentences:
          - "open <name>"
          - "<doe> <name> <open>"
        response: cover
      - sentences:
          - "open <name> in <area>"
          - "<doe> <name> in <area> <open>"
        response: cover_area
      - sentences:
<<<<<<< HEAD
          - "open [de] garage [deur]"
          - "[<doe>] [de] garage [deur] [<open>]"
=======
          - open [de] garage [deur]
          - (mag|<doe>) [de] garage [deur] open
>>>>>>> 5e2eff01
        response: cover
        slots:
          device_class: garage
          domain: cover
      - sentences:
<<<<<<< HEAD
          - "open <afdekking> in <area>"
          - "[<doe>] <afdekking> (<open> in <area>|in <area> <open>)"
=======
          - open <afdekking> in <area>
          - <doe> <afdekking> (open in <area>|in <area> open)
>>>>>>> 5e2eff01
        response: cover_area
        slots:
          device_class:
            - blind
            - curtain
            - shutter
          domain: cover<|MERGE_RESOLUTION|>--- conflicted
+++ resolved
@@ -4,10 +4,7 @@
     data:
       - sentences:
           - "[<doe>] <name> [<naar>] aan"
-<<<<<<< HEAD
-=======
           - Schakel <name> [<naar>] in
->>>>>>> 5e2eff01
       - sentences:
           - "open <name>"
           - "<doe> <name> <open>"
@@ -17,25 +14,15 @@
           - "<doe> <name> in <area> <open>"
         response: cover_area
       - sentences:
-<<<<<<< HEAD
           - "open [de] garage [deur]"
           - "[<doe>] [de] garage [deur] [<open>]"
-=======
-          - open [de] garage [deur]
-          - (mag|<doe>) [de] garage [deur] open
->>>>>>> 5e2eff01
         response: cover
         slots:
           device_class: garage
           domain: cover
       - sentences:
-<<<<<<< HEAD
           - "open <afdekking> in <area>"
           - "[<doe>] <afdekking> (<open> in <area>|in <area> <open>)"
-=======
-          - open <afdekking> in <area>
-          - <doe> <afdekking> (open in <area>|in <area> open)
->>>>>>> 5e2eff01
         response: cover_area
         slots:
           device_class:
