--- conflicted
+++ resolved
@@ -3,23 +3,13 @@
   HassTurnOn:
     data:
       - sentences:
-<<<<<<< HEAD
           - "[<doe>] [alle] <lamp> [<naar>] aan (in|op) <area>"
           - "Schakel [alle] <lamp> [<naar>] in (in|op) <area>"
           - "[<doe>] [alle] <lamp> [in|op] <area> [<naar>] aan"
           - "Schakel [alle] <lamp> [in|op] <area> in"
-          - "[<doe>] [(alle | in)] <area>[' ']<lamp> aan"
-          - "Schakel [(alle | in)] <area>[' ']<lamp> in"
+          - "[<doe>] [(alle|in)] <area>[' ']<lamp> aan"
+          - "Schakel [(alle|in)] <area>[' ']<lamp> in"
         response: lights_area
-=======
-          - "<doe> [alle] <lamp> [<naar>] aan in <area>"
-          - "Schakel [alle] <lamp> [<naar>] in in <area>"
-          - "<doe> [alle] <lamp> [in] <area> [<naar>] aan"
-          - "Schakel [alle] <lamp> [in] <area> in"
-          - "<doe> (alle|in) <area> <lamp> aan"
-          - "Schakel (alle|in) <area> <lamp> in"
-        response: "lights_area"
->>>>>>> 5e2eff01
         slots:
           domain: "light"
           name: "all"
