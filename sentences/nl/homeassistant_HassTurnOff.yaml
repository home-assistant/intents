language: nl
intents:
  HassTurnOff:
    data:
      - sentences:
          - "[<doe>] <name> [<naar>] uit"
      - sentences:
          - "sluit <name>"
          - "[<doe>] <name> <dicht>"
        response: cover
      - sentences:
          - sluit <name> in <area>
          - "[<doe>] <name> in <area> <dicht>"
        response: cover_area
      - sentences:
          - "sluit [de] garage [deur]"
          - "[<doe>] [de] garage [deur] dicht"
        response: cover
        slots:
          device_class: garage
          domain: cover
      - sentences:
<<<<<<< HEAD
          - "sluit <afdekking> in <area>"
          - "[<doe>] <afdekking> (dicht in <area> | in <area> dicht)"
=======
          - sluit <afdekking> in <area>
          - <doe> <afdekking> (dicht in <area>|in <area> dicht)
>>>>>>> 5e2eff01
        response: cover_area
        slots:
          device_class:
            - blind
            - curtain
            - shutter
          domain: cover<|MERGE_RESOLUTION|>--- conflicted
+++ resolved
@@ -20,13 +20,8 @@
           device_class: garage
           domain: cover
       - sentences:
-<<<<<<< HEAD
           - "sluit <afdekking> in <area>"
-          - "[<doe>] <afdekking> (dicht in <area> | in <area> dicht)"
-=======
-          - sluit <afdekking> in <area>
-          - <doe> <afdekking> (dicht in <area>|in <area> dicht)
->>>>>>> 5e2eff01
+          - "[<doe>] <afdekking> (dicht in <area>|in <area> dicht)"
         response: cover_area
         slots:
           device_class:
