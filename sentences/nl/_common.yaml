--- conflicted
+++ resolved
@@ -49,21 +49,6 @@
       - in: "f"
         out: "fahrenheit"
 expansion_rules:
-<<<<<<< HEAD
-  lamp: "[de | het] (lamp  | lampen | licht | lichten | verlichting)"
-  ventilator: "[de] (ventilator | ventilators | ventilatoren)"
-  afdekking: "[de | het] (gordijn[en] | vitrage[s] | jaloezie[ën] | rolluik[en] | screen[s] | luxaflex | scherm[en])"
-  name: "[de | het] {name}"
-  area: "[de | het] {area}"
-  doe: "(zet | mag | mogen | doe | verander | maak | schakel)"
-  naar: "(naar | op)"
-  helderheid: "(helderheid | felheid | intensiteit)"
-  brightness: "{brightness}[%| procent]"
-  temperature: "{temperature}[°| graden] [{temperature_unit}]"
-  warm: "(warm | heet | koud | koel)"
-  open: "(open|omhoog|naar boven)"
-  dicht: "(dicht|omlaag|naar beneden)"
-=======
   lamp: "[de|het] (lamp|lampen|licht|lichten|verlichting)"
   ventilator: "[de] (ventilator|ventilators|ventilatoren)"
   afdekking: "[de|het] (gordijn[en]|vitrage[s]|jaloezie[ën]|rolluik[en]|screen[s]|luxaflex|scherm[en])"
@@ -75,7 +60,8 @@
   brightness: "{brightness}[%|procent]"
   temperature: "{temperature}[°|graden] [{temperature_unit}]"
   warm: "(warm|heet|koud|koel)"
->>>>>>> 5e2eff01
+  open: "(open|omhoog|naar boven)"
+  dicht: "(dicht|omlaag|naar beneden)"
 skip_words:
   - alstublieft
   - alsjeblieft
