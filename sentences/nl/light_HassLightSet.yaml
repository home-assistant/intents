--- conflicted
+++ resolved
@@ -4,11 +4,7 @@
     data:
       # brightness
       - sentences:
-<<<<<<< HEAD
-          - "<doe> <name> [<naar>] <brightness>"
-=======
           - "<doe> <name> [<helderheid>] [<naar>] <brightness>"
->>>>>>> 91a6457b
           - "<doe> [de] <helderheid> van <name> [<naar>] <brightness>"
       - sentences:
           - "<doe> [de] <helderheid> in <area> [<naar>] <brightness>"
