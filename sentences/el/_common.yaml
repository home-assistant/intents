language: "el"
responses:
  errors:
    no_intent: "Συγγνώμη, δεν μπόρεσα να το καταλάβω αυτό"
    no_area: "Δεν υπάρχει περιοχή με όνομα {{ area }}"
    no_domain: "Η περιοχή {{ area }} δεν περιέχει ένα {{ domain }}"
    no_device_class: "Η περιοχή {{ area }} δεν περιέχει {{ device_class }}"
    no_entity: "Δεν υπάρχει συσκευή ή οντότητα με όνομα {{ entity }}"
    handle_error: "Προέκυψε ένα απροσδόκητο σφάλμα κατά το χειρισμό της πρόθεσης"
lists:
  color:
    values:
      - in: "λευκό"
        out: "white"
      - in: "μαύρο"
        out: "black"
      - in: "κόκκινο"
        out: "red"
      - in: "πορτοκαλί"
        out: "orange"
      - in: "κίτρινο"
        out: "yellow"
      - in: "πράσινο"
        out: "green"
      - in: "μπλε"
        out: "blue"
      - in: "μωβ"
        out: "purple"
      - in: "καφέ"
        out: "brown"
  brightness:
    range:
      type: "percentage"
      from: 0
      to: 100
  temperature:
    range:
      type: "temperature"
      from: 0
      to: 100
  temperature_unit:
    values:
      - in: Κελσίου
        out: celsius
      - in: Φαρενάιτ
        out: fahrenheit
  brightness_level:
    values:
      - in: (μέγιστο|ανώτερο|υψηλότερο)
        out: 100
      - in: (ελάχιστο|κατώτερο)
        out: 1
  on_off_states:
    values:
      - in: "(ανοι(κ|χ)τ(ός|ή|ό|οί|ές|ά)|αναμμέν(ος|η|ο|οι|ες|α))"
        out: "on"
      - in: "(κλειστ|σβηστ)(ός|ή|ό|οί|ές|ά)"
        out: "off"
  on_off_domains:
    values:
      - in: (φώτα|φως|λάμπ[α|ες]|φωτισμό[ς])
        out: light
      - in: (ανεμιστήρα[ς])
        out: fan
      - in: διακόπτ(ης|η|ες)
        out: switch
  cover_states:
    values:
      - in: "(άνοιξε|άνοιγμα|σήκωσε|σήκωμα|ανέβασε|ανέβασμα)"
        out: "open"
      - in: "(κλείσε|κλείσιμο|κατέβασε|κατέβασμα)"
        out: "closed"
      - in: "(άνοιγμα|ανέβασμα)"
        out: "opening"
      - in: "(κλείσιμο|κατάβασμα)"
        out: "closing"
  cover_classes:
    values:
      - in: (σκέπαστρ[ο|α]|τέντ[α|ες])
        out: awning
      - in: (ρολά|ρολό)
        out: blind
      - in: (κουρτίν[α|ες])
        out: curtain
      - in: (πόρτ[α|ες]|θύρ[α|ες])
        out: door
      - in: (γκαραζόπορτα|γκαραζόπορτες|γκαράζ)
        out: garage
      - in: (πύλ[η|ες])
        out: gate
      - in: (σκίαστρ[ο|α])
        out: shade
      - in: (παντζούρι[α]|παραθυρόφυλλ[α|ο])
        out: shutter
      - in: (παράθυρ[ο|α])
        out: window
  lock_states:
    values:
      - in: "κλειδωμέν[o|η|ος]"
        out: "locked"
      - in: "ξεκλειδωμέν[o|η|ος]|ξεκλείδωτ(ο|η|ος)"
        out: "unlocked"

  # binary_sensor
  bs_battery_states:
    values:
      - in: "χαμηλ(ή|ές)"
        out: "on"
      - in: "κανονικ(ή|ές)"
        out: "off"

  bs_battery_charging_states:
    values:
      - in: "φορτίζ(ει|ουν)"
        out: "on"
      - in: "δε φορτίζ(ει|ουν)"
        out: "off"

  bs_carbon_monoxide_states:
    values:
      - in: "(εντοπίστηκε|ανιχνεύτηκε|ενεργοποιήθηκ(ε|αν))"
        out: "on"
      - in: "(δεν εντοπίστηκε|δεν ανιχνεύτηκε|απενεργοποιήθηκ(ε|αν))"
        out: "off"

  bs_cold_states:
    values:
      - in: "κρύ(ος|α|ο|οι|ες)"
        out: "on"
      - in: "κανονικ(ός|ή|ό|οί|ές|ά)"
        out: "off"

  bs_connectivity_states:
    values:
      - in: "συνδέθηκ(ε|αν)"
        out: "on"
      - in: "αποσυνδέθηκ(ε|αν)"
        out: "off"

  bs_door_states:
    values:
      - in: "ανοικτ(ή|ές)"
        out: "on"
      - in: "κλειστ(ή|ές)"
        out: "off"

  bs_garage_door_states:
    values:
      - in: "ανοικτ(ή|ές)"
        out: "on"
      - in: "κλειστ(ή|ές)"
        out: "off"

  bs_gas_states:
    values:
      - in: "(εντοπίστηκε|ανιχνεύτηκε|ενεργοποιήθηκ(ε|αν))"
        out: "on"
      - in: "(δεν εντοπίστηκε|δεν ανιχνεύτηκε|απενεργοποιήθηκ(ε|αν))"
        out: "off"

  bs_heat_states:
    values:
      - in: "(ζεστ|θερμ)(ός|ή|ό|οί|ές|ά)"
        out: "on"
      - in: "κανονικ(ός|ή|ό|οί|ές|ά)"
        out: "off"

  bs_light_states:
    values:
      - in: "(ανιχνεύτηκε φως|ενεργοποιήθηκ(ε|αν))"
        out: "on"
      - in: "(δεν ανιχνεύτηκε φως|ανενεργοποιήθηκ(ε|αν))"
        out: "off"

  bs_lock_states:
    values:
      - in: "ξεκλείδωτ(ος|η|ο|οι|ες|α)"
        out: "on"
      - in: "κλειδωμέν(ος|η|ο|οι|ες|α)"
        out: "off"

  bs_moisture_states:
    values:
      - in: "(υγρ(ός|η|ο|οί|ες|α)|ενεργοποιημέν(ος|οι))"
        out: "on"
      - in: "(ξηρ(ός|η|ο|οι|ες|α)|απενεργοποιημέν(ος|οι))"
        out: "off"

  bs_motion_states:
    values:
      - in: "(εντοπίστηκε|ανιχνεύτηκε|ενεργοποιημέν(ος|οι))"
        out: "on"
      - in: "(δεν εντοπίστηκε|δεν ανιχνεύτηκε|απενεργοποιημέν(ος|οι))"
        out: "off"

  bs_occupancy_states:
    values:
      - in: "(εντοπίστηκε|ανιχνεύτηκε|ενεργοποιημέν(ος|οι))"
        out: "on"
      - in: "(δεν εντοπίστηκε|δεν ανιχνεύτηκε|απενεργοποιημέν(ος|οι))"
        out: "off"

  bs_opening_states:
    values:
      - in: "ανοικτ(ός|ή|ό|οί|ές|ά)"
        out: "on"
      - in: "κλειστ(ός|ή|ό|οί|ές|ά)"
        out: "off"

  bs_plug_states:
    values:
      - in: "(συνδεδεμέν(ος|η|ο|οι|ες|α) | στην πρίζα)"
        out: "on"
      - in: "(αποσυνδεδεμέν(ος|η|ο|οι|ες|α) | εκτός πρίζας)"
        out: "off"

  bs_power_states:
    values:
      - in: "(ενεργ(ός|ή|ό|οί|ές|ά) | ενεργοποιημέν(ος|η|ο|οι|ες|α))"
        out: "on"
      - in: "(ανενεργ(ός|ή|ό|οί|ές|ά) | απενεργοποιημέν(ος|η|ο|οι|ες|α))"
        out: "off"

  bs_presence_states:
    values:
      - in: "(παρών|[στο] σπίτι)"
        out: "on"
      - in: "(απών|εκτός σπιτιού)"
        out: "off"

  bs_problem_states:
    values:
      - in: "πρόβλημα"
        out: "on"
      - in: "εντάξει"
        out: "off"

  bs_running_states:
    values:
      - in: "(εκτελ(είται|ούνται) | λειτουργ(εί|ούν) | δουλεύ(ει|ουν))"
        out: "on"
      - in: "δεν (εκτελ(είται|ούνται) | λειτουργ(εί|ούν) | δουλεύ(ει|ουν))"
        out: "off"

  bs_safety_states:
    values:
      - in: "μη ασφαλ(ής|η|ες|είες|ές|ή)"
        out: "on"
      - in: "ασφαλ(ής|η|ες|είες|ές|ή)"
        out: "off"

  bs_smoke_states:
    values:
      - in: "(εντοπίστηκε|ανιχνεύτηκε|ενεργοποιήθηκ(ε|αν))"
        out: "on"
      - in: "(δεν εντοπίστηκε|δεν ανιχνεύτηκε|απενεργοποιήθηκ(ε|αν))"
        out: "off"

  bs_sound_states:
    values:
      - in: "(εντοπίστηκε|ανιχνεύτηκε|ενεργοποιήθηκ(ε|αν))"
        out: "on"
      - in: "(δεν εντοπίστηκε|δεν ανιχνεύτηκε|απενεργοποιήθηκ(ε|αν))"
        out: "off"

  bs_tamper_states:
    values:
      - in: "(εντοπίστηκε|ανιχνεύτηκε|ενεργοποιήθηκ(ε|αν))"
        out: "on"
      - in: "(δεν εντοπίστηκε|δεν ανιχνεύτηκε|απενεργοποιήθηκ(ε|αν))"
        out: "off"

  bs_update_states:
    values:
      - in: "διαθέσιμη ενημέρωση"
        out: "on"
      - in: "ενημερωμέν(ος|η|ο|οι|ες|α|)"
        out: "off"

  bs_vibration_states:
    values:
      - in: "(δονείται|εντοπίστηκε|ανιχνεύτηκε|ενεργοποιήθηκ(ε|αν))"
        out: "on"
      - in: "(δεν δονείται|δεν εντοπίστηκε|δεν ανιχνεύτηκε|απενεργοποιήθηκ(ε|αν))"
        out: "off"

  bs_window_states:
    values:
      - in: "ανοικτ(ό|ά)"
        out: "on"
      - in: "κλειστ(ό|ά)"
        out: "closed"

  shopping_list_item:
    wildcard: true

  zone:
    wildcard: true

expansion_rules:
  name: "[(ο | οι | τον | η | την | το | τα | τις | τους | στον | στη | στην | στο | στους | στις | στα)] {name}"
  area: "[(ο | οι | τον | η | την | το | τα | τις | τους | στον | στη | στην | στο | στους | στις | στα)] {area}"
  articles: "(ο | οι | τον | η | την | τη | το | τα | τις | τους | του | της | στον | στη | στην | στο | στους | στις | στα)"
  all: "(όλους | όλες | όλα)"
  set: "(όρισε | ρύθμισε | άλλαξε)"
  turn_on: "(άνοιξε | άρχισε | ξεκίνα | ενεργοποίησε | άναψε | σήκωσε | άνοιξε | ενεργοποίησε | άρχισε | ξεκίνα | ανοίξει[ς] | ενεργοποιήσεις | ενεργοποιηθεί | αρχίσει[ς] | ξεκινήσει[ς])"
  turn_off: "(κλείσε | απενεργοποίησε | σταμάτα | σταμάτησε | σβήσε | κατέβασε | κλείσει[ς] | σταματήσει[ς] | απενεργοποιήσεις | απενεργοποιηθεί)"
  garage_doors: "(γκαραζόπορτα | γκαραζόπορτες)"
  covers: "(περσίδα | περσίδες | παντζούρι | παντζούρια | ρολό | ρολά | κάλυμμα | καλύμματα)"
  doors: "(πόρτα | πόρτες)"
  fans: "(ανεμιστήρ(α[ς]|ες) | εξαερισμ(ό[ς]|οί|ούς))"
  lights: "(φως | φώτα | λάμπ(α[ς]|ες) | φωτιστικ(ό|ά))"
  brightness: "{brightness}[%| τοις εκατό]"
  temperature: "{temperature} [βαθμ(οί|ούς)] [{temperature_unit}]"
  exist: "(υπάρχει | υπάρχουν | είναι) [κάποι(ος|α|ο|οι|ες|α)]"
<<<<<<< HEAD
# Questions
=======
  numeric_value_set: "(όρισε|άλλαξε|αύξησε|μείωσε)"
  # Questions
>>>>>>> 933d1e04
  what_is: "(ποια είναι | ποιο είναι | τι | πώς)"
  where_is: "(πού είναι | πού βρίσκεται)"
  what_is_the_class_of_name: "(<what_is> η <class> (του|στο|από) <name> [στην τοποθεσία <area>]|<what_is> <name> <class> [στην περιοχή <area>]|<what_is> <area> <name> <class>)"

skip_words:
  - παρακαλώ
  - σε παρακαλώ
  - μπορείς
  - θα μπορούσες<|MERGE_RESOLUTION|>--- conflicted
+++ resolved
@@ -313,12 +313,8 @@
   brightness: "{brightness}[%| τοις εκατό]"
   temperature: "{temperature} [βαθμ(οί|ούς)] [{temperature_unit}]"
   exist: "(υπάρχει | υπάρχουν | είναι) [κάποι(ος|α|ο|οι|ες|α)]"
-<<<<<<< HEAD
-# Questions
-=======
   numeric_value_set: "(όρισε|άλλαξε|αύξησε|μείωσε)"
   # Questions
->>>>>>> 933d1e04
   what_is: "(ποια είναι | ποιο είναι | τι | πώς)"
   where_is: "(πού είναι | πού βρίσκεται)"
   what_is_the_class_of_name: "(<what_is> η <class> (του|στο|από) <name> [στην τοποθεσία <area>]|<what_is> <name> <class> [στην περιοχή <area>]|<what_is> <area> <name> <class>)"
