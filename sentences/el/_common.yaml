language: "el"
responses:
  errors:
    no_intent: "Συγγνώμη, δεν μπόρεσα να το καταλάβω αυτό"
    no_area: "Δεν υπάρχει περιοχή με όνομα {{ area }}"
    no_domain_in_area: "Η περιοχή {{ area }} δεν περιέχει ένα {{ domain }}"
    no_device_class_in_area: "Η περιοχή {{ area }} δεν περιέχει {{ device_class }}"
    no_entity: "Δεν υπάρχει συσκευή ή οντότητα με όνομα {{ entity }}"
    handle_error: "Προέκυψε ένα απροσδόκητο σφάλμα κατά το χειρισμό της πρόθεσης"
lists:
  color:
    values:
      - in: "λευκό"
        out: "white"
      - in: "μαύρο"
        out: "black"
      - in: "κόκκινο"
        out: "red"
      - in: "πορτοκαλί"
        out: "orange"
      - in: "κίτρινο"
        out: "yellow"
      - in: "πράσινο"
        out: "green"
      - in: "μπλε"
        out: "blue"
      - in: "μωβ"
        out: "purple"
      - in: "καφέ"
        out: "brown"
  brightness:
    range:
      type: "percentage"
      from: 0
      to: 100
  temperature:
    range:
      type: "temperature"
      from: 0
      to: 100
  brightness_level:
    values:
      - in: (μέγιστο|ανώτερο|υψηλότερο)
        out: 100
      - in: (ελάχιστο|κατώτερο)
        out: 1
  on_off_states:
    values:
      - in: "(ανοι(κ|χ)τ(ός|ή|ό|οί|ές|ά)|αναμμέν(ος|η|ο|οι|ες|α))"
        out: "on"
      - in: "(κλειστ|σβηστ)(ός|ή|ό|οί|ές|ά)"
        out: "off"
  on_off_domains:
    values:
      - in: (φώτα|φως|λάμπ[α|ες]|φωτισμό[ς])
        out: light
      - in: (ανεμιστήρα[ς])
        out: fan
      - in: διακόπτ(ης|η|ες)
        out: switch
  cover_states:
    values:
      - in: "(άνοιξε|άνοιγμα|σήκωσε|σήκωμα|ανέβασε|ανέβασμα)"
        out: "open"
      - in: "(κλείσε|κλείσιμο|κατέβασε|κατέβασμα)"
        out: "closed"
      - in: "(άνοιγμα|ανέβασμα)"
        out: "opening"
      - in: "(κλείσιμο|κατάβασμα)"
        out: "closing"
  cover_classes:
    values:
      - in: (σκέπαστρ[ο|α]|τέντ[α|ες])
        out: awning
      - in: (ρολά|ρολό)
        out: blind
      - in: (κουρτίν[α|ες])
        out: curtain
      - in: (πόρτ[α|ες]|θύρ[α|ες])
        out: door
      - in: (γκαραζόπορτα|γκαραζόπορτες|γκαράζ)
        out: garage
      - in: (πύλ[η|ες])
        out: gate
      - in: (σκίαστρ[ο|α])
        out: shade
      - in: (παντζούρι[α]|παραθυρόφυλλ[α|ο])
        out: shutter
      - in: (παράθυρ[ο|α])
        out: window
  lock_states:
    values:
      - in: "κλειδωμέν[o|η|ος]"
        out: "locked"
      - in: "ξεκλειδωμέν[o|η|ος]|ξεκλείδωτ(ο|η|ος)"
        out: "unlocked"

  # binary_sensor
  bs_battery_states:
    values:
      - in: "χαμηλ(ή|ές)"
        out: "on"
      - in: "κανονικ(ή|ές)"
        out: "off"

  bs_battery_charging_states:
    values:
      - in: "φορτίζ(ει|ουν)"
        out: "on"
      - in: "δε φορτίζ(ει|ουν)"
        out: "off"

  bs_carbon_monoxide_states:
    values:
      - in: "(εντοπίστηκε|ανιχνεύτηκε|ενεργοποιήθηκ(ε|αν))"
        out: "on"
      - in: "(δεν εντοπίστηκε|δεν ανιχνεύτηκε|απενεργοποιήθηκ(ε|αν))"
        out: "off"

  bs_cold_states:
    values:
      - in: "κρύ(ος|α|ο|οι|ες)"
        out: "on"
      - in: "κανονικ(ός|ή|ό|οί|ές|ά)"
        out: "off"

  bs_connectivity_states:
    values:
      - in: "συνδέθηκ(ε|αν)"
        out: "on"
      - in: "αποσυνδέθηκ(ε|αν)"
        out: "off"

  bs_door_states:
    values:
      - in: "ανοικτ(ή|ές)"
        out: "on"
      - in: "κλειστ(ή|ές)"
        out: "off"

  bs_garage_door_states:
    values:
      - in: "ανοικτ(ή|ές)"
        out: "on"
      - in: "κλειστ(ή|ές)"
        out: "off"

  bs_gas_states:
    values:
      - in: "(εντοπίστηκε|ανιχνεύτηκε|ενεργοποιήθηκ(ε|αν))"
        out: "on"
      - in: "(δεν εντοπίστηκε|δεν ανιχνεύτηκε|απενεργοποιήθηκ(ε|αν))"
        out: "off"

  bs_heat_states:
    values:
      - in: "(ζεστ|θερμ)(ός|ή|ό|οί|ές|ά)"
        out: "on"
      - in: "κανονικ(ός|ή|ό|οί|ές|ά)"
        out: "off"

  bs_light_states:
    values:
      - in: "(ανιχνεύτηκε φως|ενεργοποιήθηκ(ε|αν))"
        out: "on"
      - in: "(δεν ανιχνεύτηκε φως|ανενεργοποιήθηκ(ε|αν))"
        out: "off"

  bs_lock_states:
    values:
      - in: "ξεκλείδωτ(ος|η|ο|οι|ες|α)"
        out: "on"
      - in: "κλειδωμέν(ος|η|ο|οι|ες|α)"
        out: "off"

  bs_moisture_states:
    values:
      - in: "(υγρ(ός|η|ο|οι|ες|α)|ενεργοποιημέν(ος|οι))"
        out: "on"
      - in: "(ξηρ(ός|η|ο|οι|ες|α)|απενεργοποιημέν(ος|οι))"
        out: "off"

  bs_motion_states:
    values:
      - in: "(εντοπίστηκε|ανιχνεύτηκε|ενεργοποιημέν(ος|οι))"
        out: "on"
      - in: "(δεν εντοπίστηκε|δεν ανιχνεύτηκε|απενεργοποιημέν(ος|οι))"
        out: "off"

  bs_occupancy_states:
    values:
      - in: "(εντοπίστηκε|ανιχνεύτηκε|ενεργοποιημέν(ος|οι))"
        out: "on"
      - in: "(δεν εντοπίστηκε|δεν ανιχνεύτηκε|απενεργοποιημέν(ος|οι))"
        out: "off"

  bs_opening_states:
    values:
      - in: "ανοικτ(ός|ή|ό|οί|ές|ά)"
        out: "on"
      - in: "κλειστ(ός|ή|ό|οί|ές|ά)"
        out: "off"

  bs_plug_states:
    values:
      - in: "(συνδεδεμέν(ος|η|ο|οι|ες|α) | στην πρίζα)"
        out: "on"
      - in: "(αποσυνδεδεμέν(ος|η|ο|οι|ες|α) | εκτός πρίζας)"
        out: "off"

  bs_power_states:
    values:
      - in: "(ενεργ(ός|ή|ό|οί|ές|ά) | ενεργοποιημέν(ος|η|ο|οι|ες|α))"
        out: "on"
      - in: "(ανενεργ(ός|ή|ό|οί|ές|ά) | απενεργοποιημέν(ος|η|ο|οι|ες|α))"
        out: "off"

  bs_presence_states:
    values:
      - in: "(παρών|[στο] σπίτι)"
        out: "on"
      - in: "(απών|εκτός σπιτιού)"
        out: "off"

  bs_problem_states:
    values:
      - in: "πρόβλημα"
        out: "on"
      - in: "εντάξει"
        out: "off"

  bs_running_states:
    values:
      - in: "(εκτελ(είται|ούνται) | λειτουργ(εί|ούν) | δουλεύ(ει|ουν))"
        out: "on"
      - in: "δεν (εκτελ(είται|ούνται) | λειτουργ(εί|ούν) | δουλεύ(ει|ουν))"
        out: "off"

  bs_safety_states:
    values:
      - in: "μη ασφαλ(ής|η|ες|είες|ές|ή)"
        out: "on"
      - in: "ασφαλ(ής|η|ες|είες|ές|ή)"
        out: "off"

  bs_smoke_states:
    values:
      - in: "(εντοπίστηκε|ανιχνεύτηκε|ενεργοποιήθηκ(ε|αν))"
        out: "on"
      - in: "(δεν εντοπίστηκε|δεν ανιχνεύτηκε|απενεργοποιήθηκ(ε|αν))"
        out: "off"

  bs_sound_states:
    values:
      - in: "(εντοπίστηκε|ανιχνεύτηκε|ενεργοποιήθηκ(ε|αν))"
        out: "on"
      - in: "(δεν εντοπίστηκε|δεν ανιχνεύτηκε|απενεργοποιήθηκ(ε|αν))"
        out: "off"

  bs_tamper_states:
    values:
      - in: "(εντοπίστηκε|ανιχνεύτηκε|ενεργοποιήθηκ(ε|αν))"
        out: "on"
      - in: "(δεν εντοπίστηκε|δεν ανιχνεύτηκε|απενεργοποιήθηκ(ε|αν))"
        out: "off"

  bs_update_states:
    values:
      - in: "διαθέσιμη ενημέρωση"
        out: "on"
      - in: "ενημερωμέν(ος|η|ο|οι|ες|α|)"
        out: "off"

  bs_vibration_states:
    values:
      - in: "(δονείται|εντοπίστηκε|ανιχνεύτηκε|ενεργοποιήθηκ(ε|αν))"
        out: "on"
      - in: "(δεν δονείται|δεν εντοπίστηκε|δεν ανιχνεύτηκε|απενεργοποιήθηκ(ε|αν))"
        out: "off"

  bs_window_states:
    values:
      - in: "ανοικτ(ό|ά)"
        out: "on"
      - in: "κλειστ(ό|ά)"
        out: "closed"

  shopping_list_item:
    wildcard: true

  todo_list_item:
    wildcard: true

  zone:
    wildcard: true

  position:
    range:
      type: "percentage"
      from: 0
      to: 100

expansion_rules:
  name: "[(ο | οι | τον | η | την | το | τα | τις | τους | στον | στη | στην | στο | στους | στις | στα)] {name}"
  area: "[(ο | οι | τον | η | την | το | τα | τις | τους | στον | στη | στην | στο | στους | στις | στα)] {area}"
  floor: "[(ο | οι | τον | η | την | το | τα | τις | τους | στον | στη | στην | στο | στους | στις | στα)] {floor} [όροφος]"
  articles: "(ο | οι | τον | η | την | τη | το | τα | τις | τους | του | της | στον | στη | στην | στο | στους | στις | στα)"
  all: "(όλους | όλες | όλα)"
  set: "(όρισε | ρύθμισε | άλλαξε)"
  turn_on: "(άνοιξε | άρχισε | ξεκίνα | ενεργοποίησε | άναψε | σήκωσε | άνοιξε | ενεργοποίησε | άρχισε | ξεκίνα | ανοίξει[ς] | ενεργοποιήσεις | ενεργοποιηθεί | αρχίσει[ς] | ξεκινήσει[ς])"
  turn_off: "(κλείσε | απενεργοποίησε | σταμάτα | σταμάτησε | σβήσε | κατέβασε | κλείσει[ς] | σταματήσει[ς] | απενεργοποιήσεις | απενεργοποιηθεί)"
  garage_doors: "(γκαραζόπορτα | γκαραζόπορτες)"
  covers: "(περσίδα | περσίδες | παντζούρι | παντζούρια | ρολό | ρολά | κάλυμμα | καλύμματα)"
  doors: "(πόρτα | πόρτες)"
  fans: "(ανεμιστήρ(α[ς]|ες) | εξαερισμ(ό[ς]|οί|ούς))"
  lights: "(φως | φώτα | λάμπ(α[ς]|ες) | φωτιστικ(ό|ά))"
  brightness: "{brightness}[%| τοις εκατό]"
  temperature: "{temperature} [βαθμ(οί|ούς)]"
  position: "{position}[%| τοις εκατό]"
  exist: "(υπάρχει | υπάρχουν | είναι) [κάποι(ος|α|ο|οι|ες|α)]"
  numeric_value_set: "(όρισε|άλλαξε|αύξησε|μείωσε)"
<<<<<<< HEAD
  position: "{position}[%| τοις εκατό]"
  open: "(άνοιξε|σήκωσε|ανέβασε) [πάνω]"
  close: "(κλείσε|κατέβασε) [(πάνω|κάτω)]"
=======
  open: "(άνοιξε|σήκωσε|ανέβασε) [πάνω]"
  close: "(κλείσε|κατέβασε) [(πάνω|κάτω)]"
  clean: "(καθάρισε|σκούπισε|ηλεκτρική σκούπα)"
>>>>>>> 3d6ae100
  # Questions
  what_is: "(ποια είναι | ποιο είναι | τι | πώς)"
  where_is: "(πού είναι | πού βρίσκεται)"
  what_is_the_class_of_name: "(<what_is> η <class> (του|στο|από) <name> [στην τοποθεσία <area>]|<what_is> <name> <class> [στην περιοχή <area>]|<what_is> <area> <name> <class>)"

skip_words:
  - παρακαλώ
  - σε παρακαλώ
  - μπορείς
  - θα μπορούσες<|MERGE_RESOLUTION|>--- conflicted
+++ resolved
@@ -319,15 +319,10 @@
   position: "{position}[%| τοις εκατό]"
   exist: "(υπάρχει | υπάρχουν | είναι) [κάποι(ος|α|ο|οι|ες|α)]"
   numeric_value_set: "(όρισε|άλλαξε|αύξησε|μείωσε)"
-<<<<<<< HEAD
   position: "{position}[%| τοις εκατό]"
   open: "(άνοιξε|σήκωσε|ανέβασε) [πάνω]"
   close: "(κλείσε|κατέβασε) [(πάνω|κάτω)]"
-=======
-  open: "(άνοιξε|σήκωσε|ανέβασε) [πάνω]"
-  close: "(κλείσε|κατέβασε) [(πάνω|κάτω)]"
   clean: "(καθάρισε|σκούπισε|ηλεκτρική σκούπα)"
->>>>>>> 3d6ae100
   # Questions
   what_is: "(ποια είναι | ποιο είναι | τι | πώς)"
   where_is: "(πού είναι | πού βρίσκεται)"
