--- conflicted
+++ resolved
@@ -3,21 +3,15 @@
   HassGetState:
     data:
       - sentences:
-<<<<<<< HEAD
           - "Was isch der Status vo[(m|r)] <name> [<area>]"
         response: one
         excludes_context:
           domain:
             - cover
-=======
-          - "Was isch der der Status vo[(m|r)] <name> [<area>]"
-        response: one
->>>>>>> 830addde
 
       - sentences:
           - "Isch [der Status] <name> {on_off_states:state} [<area>]"
         response: one_yesno
-<<<<<<< HEAD
         excludes_context:
           domain: cover
 
@@ -27,42 +21,26 @@
         response: any
         excludes_context:
           domain: cover
-=======
-
-      - sentences:
-          - "(Isch|Sy) [e|ei|aui|alli] {on_off_domains:domain} {on_off_states:state} [<area>]"
-          - "(Isch|Sy) <area> [e|ei|aui|alli] {on_off_domains:domain} {on_off_states:state}"
-        response: any
->>>>>>> 830addde
 
       - sentences:
           - "Sy [d'[' ']|d |aui |alli ]{on_off_domains:domain} {on_off_states:state} [<area>]"
           - "Sy [d'[' ']|d |aui |alli ]{on_off_domains:domain} [<area>] {on_off_states:state}"
           - "Sy <area> [d'[' ']|d |aui |alli ]{on_off_domains:domain} {on_off_states:state}"
         response: all
-<<<<<<< HEAD
         excludes_context:
           domain: cover
-=======
->>>>>>> 830addde
 
       - sentences:
           - "(Wele|weli) {on_off_domains:domain} (isch|sy|si) {on_off_states:state} [<area>]"
           - "(Wele|weli) {on_off_domains:domain} <area> (isch|sy|si) {on_off_states:state}"
         response: which
-<<<<<<< HEAD
         excludes_context:
           domain: cover
-=======
->>>>>>> 830addde
+
 
       - sentences:
           - "Wie mäng[s|e|i] {on_off_domains:domain} (isch|sy|si) {on_off_states:state} [<area>]"
           - "Wie mäng[s|e|i] {on_off_domains:domain} <area> (isch|sy|si) {on_off_states:state}"
-<<<<<<< HEAD
         response: how_many
         excludes_context:
           domain: cover
-=======
-        response: how_many
->>>>>>> 830addde
