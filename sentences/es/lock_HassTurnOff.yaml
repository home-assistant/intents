--- conflicted
+++ resolved
@@ -3,24 +3,15 @@
   HassTurnOff:
     data:
       - sentences:
-<<<<<<< HEAD
-          - "abrir [el|la[s]|los] [(cerradura|cerrojo|candado|llave|cierre)[s] [de]] <name>[ <area>]"
-=======
           - "abrir [el|la[s]|los] [(cerradura|cerrojo|candado|llave|cierre|puerta)[s] [de]] <name>[ <area>]"
->>>>>>> 2a138f0e
           - "quitar [el|la[s]|los] (cerradura|cerrojo|candado|llave|cierre)[s] [en|de] <name>[ <area>]"
         requires_context:
           domain: lock
         response: lock
 
       - sentences:
-<<<<<<< HEAD
-          - "abrir [todas|todos] [los|las] (cierres|cerraduras|cerrojos|candados|llaves) [de [la[s]] (puerta|ventana)[s]] <area>"
-          - "quitar [todas|todos] [los|las] (cierres|cerraduras|cerrojos|candados|llaves) [de [la[s]] (puerta|venana)[s]] <area>"
-=======
           - "abrir [todas|todos] [los|las] (cierres|cerraduras|cerrojos|candados|llaves|puertas) [de [la[s]] puerta[s]] <area>"
           - "quitar [todas|todos] [los|las] (cierres|cerraduras|cerrojos|candados|llaves) [de [la[s]] puerta[s]] <area>"
->>>>>>> 2a138f0e
         slots:
           domain: "lock"
           name: "all"
