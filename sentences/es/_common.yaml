language: es
responses:
  errors:
    no_intent: Lo siento, no te he entendido
    no_area: No existe ninguna área llamada {{ area }}
    no_domain: "{{ area }} no tiene {{ domain }}"
    no_device_class: "{{ area }} no tiene {{ device_class }}"
    no_entity: No el existe dispositivo o entidad llamado {{ entity }}
    handle_error: Un error inesperado ha ocurrido intentando procesar la instrucción
lists:
  color:
    values:
      - in: "blanco"
        out: "white"
      - in: "negro"
        out: "black"
      - in: "rojo"
        out: "red"
      - in: "naranja"
        out: "orange"
      - in: "amarillo"
        out: "yellow"
      - in: "verde"
        out: "green"
      - in: "azul"
        out: "blue"
      - in: "(lila|morado|púrpura)"
        out: "purple"
      - in: "marrón"
        out: "brown"
  brightness:
    range:
      type: "percentage"
      from: 0
      to: 100
  temperature:
    range:
      type: "temperature"
      from: 0
      to: 100
  temperature_unit:
    values:
      - "celsius"
      - in: "c"
        out: "celsius"
      - "fahrenheit"
      - in: "f"
        out: "fahrenheit"
expansion_rules:
  name: "[el | la] {name}"
<<<<<<< HEAD
  area: "[en | en el | en la | la | de la | del | de | el] {area}"
  brightness: "{brightness:brightness_pct} [porciento]"
  enciende: "(enciende | encender | conecta | conectar | activa | activar | prende | prender)"
  apaga: "(apaga | apagar | desconecta | desconectar | desactiva | desactivar)"
  temp: "([la] temperatura | [el] calor )"
=======
  area: "[en | en el | en la | la | de la | del | de | de el | el] {area}"
  brightness: "{brightness} [porciento]"
  enciende: "(enciende | activa)"
  temp: "[la] (temperatura)"
>>>>>>> 02936601
  temperature: "{temperature} [grados] [{temperature_unit}]"
skip_words:
  - "por favor"
  - "gracias"<|MERGE_RESOLUTION|>--- conflicted
+++ resolved
@@ -48,18 +48,10 @@
         out: "fahrenheit"
 expansion_rules:
   name: "[el | la] {name}"
-<<<<<<< HEAD
-  area: "[en | en el | en la | la | de la | del | de | el] {area}"
-  brightness: "{brightness:brightness_pct} [porciento]"
+  area: "[en | en el | en la | la | de la | del | de | de el | el] {area}"
+  brightness: "{brightness} [porciento]"
   enciende: "(enciende | encender | conecta | conectar | activa | activar | prende | prender)"
   apaga: "(apaga | apagar | desconecta | desconectar | desactiva | desactivar)"
-  temp: "([la] temperatura | [el] calor )"
-=======
-  area: "[en | en el | en la | la | de la | del | de | de el | el] {area}"
-  brightness: "{brightness} [porciento]"
-  enciende: "(enciende | activa)"
-  temp: "[la] (temperatura)"
->>>>>>> 02936601
   temperature: "{temperature} [grados] [{temperature_unit}]"
 skip_words:
   - "por favor"
