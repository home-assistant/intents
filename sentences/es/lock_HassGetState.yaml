--- conflicted
+++ resolved
@@ -12,13 +12,8 @@
           domain: lock
 
       - sentences:
-<<<<<<< HEAD
-          - "(está[n]|hay) alg(ún|una)[s] (cierre|cerradura|pestillo|cerrojo|llave)[s] {lock_states:state}[ <area>]"
-          - "(está[n]|hay) {lock_states:state} alg(ún|una)[s] (cierre|cerradura|pestillo|cerrojo|llave)[s][ <area>]"
-=======
           - "(está[n]|hay) alg(ún|una)[s] (cierre|cerradura|pestillo|puerta)[s] {lock_states:state}[ <area>]"
           - "(está[n]|hay) {lock_states:state} alg(ún|una)[s] (cierre|cerradura|pestillo|puerta)[s][ <area>]"
->>>>>>> 2a138f0e
         response: any
         slots:
           domain: lock
