--- conflicted
+++ resolved
@@ -364,11 +364,7 @@
   temperaturen: "(temperatur[en]|varmen)"
   tænd: "tænd [for]"
   åbn: "(åben|åbn[e]) [for]"
-<<<<<<< HEAD
   sæt_numerisk_værdi: "(indstil|juster|sæt|ændr|ændre|skru[ (op|ned)]|forøg|formindsk)"
-=======
-  sæt_numerisk_værdi: "(indstil|juster|sæt|ændr|ændre|skru (op|ned)|forøg|formindsk)"
->>>>>>> 58dd3dfc
   procent: "([ ]%| procent)"
   position_pct: "{position}<procent>"
   nogen: "(nogen|nogle)"
