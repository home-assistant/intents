language: ro
intents:
  HassTurnOn:
    data:
      - sentences:
          - "<porneste> <name>"
        excludes_context:
<<<<<<< HEAD
          domain:
            - cover
            - fan
=======
          domain: cover
>>>>>>> 4fd4e0dc
<|MERGE_RESOLUTION|>--- conflicted
+++ resolved
@@ -5,10 +5,6 @@
       - sentences:
           - "<porneste> <name>"
         excludes_context:
-<<<<<<< HEAD
           domain:
             - cover
             - fan
-=======
-          domain: cover
->>>>>>> 4fd4e0dc
