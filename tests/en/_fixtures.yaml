--- conflicted
+++ resolved
@@ -792,11 +792,6 @@
 
 media:
   - title: "The Office"
-<<<<<<< HEAD
-
-shopping_list:
-  - name: "apples"
-=======
   - title: "Bohemian Rhapsody"
   - title: "Queen"
   - title: "Beatles"
@@ -804,4 +799,6 @@
   - title: "Serial"
   - title: "Inception"
   - title: "Breaking Bad"
->>>>>>> d1208505
+
+shopping_list:
+  - name: "apples"