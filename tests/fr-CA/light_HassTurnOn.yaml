--- conflicted
+++ resolved
@@ -12,17 +12,11 @@
         domain: light
     response: "Lumières de salon allumées"
   - sentences:
-<<<<<<< HEAD
       - "Allume la lumière dans l'entrée"
       - "Allume les lumières dans l'entrée"
       - "Allume la lumière de l'entrée"
       - "Ouvre toutes les lumières de l'entrée"
-=======
-      - Allume la lumière dans l'entrée
-      - Allume les lumières dans l'entrée
-      - Allume la lumière de l'entrée
-      - ouvre toutes les lumières de l'entrée
->>>>>>> eb3c37fb
+
     intent:
       name: HassTurnOn
       slots:
@@ -30,25 +24,13 @@
         domain: light
     response: "Lumières de entrée allumées"
   - sentences:
-<<<<<<< HEAD
       - "Allume la lumière de la chambre"
       - "Allume la lumière dans la chambre"
       - "Allume les lumières dans la chambre"
       - "Allume toutes les lumières de la chambre"
-=======
-      - Allume la lumière de la chambre
-      - Allume les lumières dans la chambre
-      - Allume la lumière dans la chambre
-      - Allume toutes les lumières de la chambre
->>>>>>> eb3c37fb
     intent:
       name: HassTurnOn
       slots:
-<<<<<<< HEAD
-        area: bedroom
-        domain: light
-    response: "Lumières de chambre allumées"
-=======
         area: chambre
         domain: light
->>>>>>> eb3c37fb
+    response: "Lumières de chambre allumées"