--- conflicted
+++ resolved
@@ -346,7 +346,6 @@
     id: "todo.kyria"
     state: ""
 
-<<<<<<< HEAD
   - name: "Κύρια Βάνα"
     id: "valve.main_valve"
     state: "closed"
@@ -367,9 +366,8 @@
     area: garage
     attributes:
       position: 0
-=======
+
   - name: "Ρομπότ"
     id: "vacuum.robot"
     area: "living_room"
-    state: "idle"
->>>>>>> 2f61abe3
+    state: "idle"