--- conflicted
+++ resolved
@@ -373,7 +373,6 @@
     id: "todo.kyria"
     state: ""
 
-<<<<<<< HEAD
   # Additional sensor fixtures
   - name: "Υγρασία Σαλονιού"
     id: "sensor.living_room_humidity"
@@ -418,7 +417,6 @@
     attributes:
       device_class: energy
       unit_of_measurement: "kWh"
-=======
   # Person entities for testing person state queries
   - name: "Γιάννης"
     id: "person.giannis"
@@ -431,7 +429,6 @@
   - name: "Νίκος"
     id: "person.nikos"
     state: "not_home"
->>>>>>> 589ec731
   - name: "Λίστα Αγορών"
     id: "todo.shopping_list"
     state: ""
