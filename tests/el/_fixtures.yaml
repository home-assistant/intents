language: el
floors:
  - name: "Πρώτος Όροφος"
    id: "first_floor_id"
  - name: "Δεύτερος Όροφος"
    id: "second_floor_id"
  - name: "Ισόγειο"
    id: "ground_floor_id"
  - name: "Υπόγειο"
    id: "basement_id"
areas:
  - name: Κουζίνα
    id: kitchen
    floor: "ground_floor_id"
  - name: Σαλόνι
    id: living_room
    floor: "ground_floor_id"
  - name: Υπνοδωμάτιο
    id: bedroom
    floor: "first_floor_id"
  - name: Γκαράζ
    id: garage
    floor: "ground_floor_id"
  - name: Κήπο[ς]
    id: garden
    floor: "ground_floor_id"
entities:
  - name: Φωτιστικό [του] υπνοδωματίου
    state:
      in: "κλειστό"
      out: "off"
    id: light.bedroom_lamp
    area: bedroom

  - name: Διακόπτη[ς] [του] υπνοδωματίου
    state:
      in: "κλειστός"
      out: "off"
    id: switch.bedroom
    area: bedroom

  - name: Διακόπτη[ς] [της] κουζίνας
    state:
      in: "ανοικτός"
      out: "on"
    id: switch.kitchen
    area: kitchen

  - name: "Κουζίνα πάγκος"
    id: "light.kitchen_countertop"
    area: "kitchen"
    state:
      in: "ανοικτό"
      out: "on"

  - name: "Κουζίνα οροφή"
    id: "light.kitchen_ceiling"
    area: "kitchen"
    state:
      in: "ανοικτό"
      out: "on"

  - name: "Κουζίνα ντουλάπια"
    id: "light.kitchen_cabinets"
    area: "kitchen"
    state:
      in: "ανοικτό"
      out: "on"

  - name: Ανεμιστήρα[ς] [της] οροφής
    id: fan.ceiling
    area: living_room

  - name: "Εξωτερική θερμοκρασία"
    id: "sensor.outside_temperature"
    area: "garage"
    state: "22"
    attributes:
      unit_of_measurement: "°C"

  - name: "Φωτιστικό Σαλονιο'υ"
    id: "light.living_room_lamp"
    area: "living_room"
    state:
      in: "ανοικτό"
      out: "on"

  - name: "Φως [στο] Γκαράζ"
    id: "light.garage"
    area: "garage"
    state:
      in: "ανοικτό"
      out: "on"

  - name: Θερμοστάτη[ς] [του] σαλονιού
    id: climate.living_room
    area: living_room
    state: "22"

  - name: "Πόρτα"
    id: "lock.front_door"
    area: "living_room"
    state:
      in: "ξεκλειδωμένη"
      out: "unlocked"

  - name: "Γκαράζ"
    id: "lock.garage_door"
    area: "garage"
    state:
      in: "ξεκλείδωτο"
      out: "unlocked"

  - name: "Πίσω Πόρτα"
    id: "lock.back_door"
    state:
      in: "κλειδωμένη"
      out: "locked"

  - name: "Πλαϊνή Πόρτα"
    id: "lock.side_door"
    state:
      in: "κλειδωμένη"
      out: "locked"

  # https://www.home-assistant.io/integrations/binary_sensor/
  - name: "Τηλέφωνο"
    id: "binary_sensor.phone_battery"
    state:
      in: "κανονική"
      out: "off"
    attributes:
      device_class: battery

  - name: "Τηλέφωνο"
    id: "binary_sensor.phone_battery_charging"
    state:
      in: "φορτίζει"
      out: "on"
    attributes:
      device_class: battery_charging

  - name: "CO2"
    id: "binary_sensor.co2"
    area: kitchen
    state:
      in: "δεν εντοπίστηκε"
      out: "off"
    attributes:
      device_class: carbon_monoxide

  - name: "Σωλήνες"
    id: "binary_sensor.computer_cold"
    state:
      in: "κανονικό"
      out: "off"
    attributes:
      device_class: cold

  - name: "Τηλέφωνο"
    id: "binary_sensor.phone_connectivity"
    state:
      in: "συνδέθηκε"
      out: "on"
    attributes:
      device_class: connectivity

  - name: "Πόρτα Σκύλου"
    id: "binary_sensor.pet_door"
    state:
      in: "κλειστή"
      out: "off"
    attributes:
      device_class: door

  - name: "Γκαραζόπορτα"
    id: "binary_sensor.garage_door"
    state:
      in: "κλειστή"
      out: "off"
    attributes:
      device_class: garage_door

  - name: "Αισθητήρας Αερίου 1"
    id: "binary_sensor.gas1"
    area: kitchen
    state:
      in: "δεν εντοπίστηκε"
      out: "off"
    attributes:
      device_class: gas

  - name: "Υπολογιστής"
    id: "binary_sensor.computer_heat"
    state:
      in: "Ζεστό"
      out: "on"
    attributes:
      device_class: heat

  - name: "Φωτοκύτταρο"
    id: "binary_sensor.light"
    state:
      in: "χωρίς φως"
      out: "off"
    attributes:
      device_class: light

  - name: "Πόρτα Σκύλου"
    id: "binary_sensor.pet_door_lock"
    state:
      in: "ξεκλείδωτο"
      out: "on"
    attributes:
      device_class: lock

  - name: "Αισθητήρας διαρροής"
    id: "binary_sensor.water_sensor"
    area: kitchen
    state:
      in: "ξηρός"
      out: "off"
    attributes:
      device_class: moisture

  - name: "Αισθητήρας κίνησης"
    id: "binary_sensor.garage_motion"
    area: garage
    state:
      in: "εντοπίστηκε"
      out: "on"
    attributes:
      device_class: motion

  - name: "Αισθητήρας παρουσίας"
    id: "binary_sensor.kitchen_occupancy"
    area: kitchen
    state:
      in: "εντοπίστηκε"
      out: "on"
    attributes:
      device_class: occupancy

  - name: "Πόρτα Αποθήκης"
    id: "binary_sensor.shed_door_opening"
    state:
      in: "κλειστό"
      out: "off"
    attributes:
      device_class: opening

  - name: "Τηλέφωνο"
    id: "binary_sensor.phone_plug"
    state:
      in: "στην πρίζα"
      out: "on"
    attributes:
      device_class: plug

  - name: "Ρεύμα"
    id: "binary_sensor.power"
    state:
      in: "ενεργό"
      out: "on"
    attributes:
      device_class: power

  - name: "Τηλέφωνο"
    id: "binary_sensor.presence"
    state:
      in: "Σπίτι"
      out: "on"
    attributes:
      device_class: presence

  - name: "Ταΐστρα"
    id: "binary_sensor.problem"
    area: kitchen
    state:
      in: "εντάξει"
      out: "off"
    attributes:
      device_class: problem

  - name: "Πλυντήριο"
    id: "binary_sensor.washer_running"
    state:
      in: "εκτελείται"
      out: "on"
    attributes:
      device_class: running

  - name: "Δρόμος"
    id: "binary_sensor.road_safety"
    state:
      in: "ασφαλές"
      out: "off"
    attributes:
      device_class: safety

  - name: "Αισθητήρας καπνού"
    id: "binary_sensor.kitchen_smoke"
    area: "kitchen"
    state:
      in: "δεν εντοπίστηκε"
      out: "off"
    attributes:
      device_class: smoke

  - name: "Σειρήνα"
    id: "binary_sensor.sound"
    area: "garage"
    state:
      in: "εντοπίστηκε"
      out: "on"
    attributes:
      device_class: sound

  - name: "Βάζο με μπισκότα"
    id: "binary_sensor.cookie_stash_tamper"
    state:
      in: "δεν εντοπίστηκε"
      out: "off"
    attributes:
      device_class: tamper

  - name: "Τηλέφωνο"
    id: "binary_sensor.phone_update"
    state:
      in: "διαθέσιμη ενημέρωση"
      out: "on"
    attributes:
      device_class: update

  - name: "Τηλέφωνο"
    id: "binary_sensor.phone_vibration"
    state:
      in: "δεν εντοπίστηκε"
      out: "off"
    attributes:
      device_class: vibration

  - name: "Παράθυρο αποθήκης"
    id: "binary_sensor.shed_window"
    state:
      in: "ανοικτό"
      out: "on"
    attributes:
      device_class: window

  - name: "Αθήνα"
    id: "weather.athens"
    state:
      in: "Με καταιγίδες και βροχή"
      out: "lightning-rainy"
    attributes:
      temperature: "8"
      temperature_unit: "°C"
      untranslated_state: "lightning-rainy"

  - name: "Θεσσαλονίκη"
    id: "weather.thessaloniki"
    state:
      in: "και καθαρός"
      out: "clear"
    attributes:
      temperature: "25"
      temperature_unit: "°C"
      untranslated_state: "clear"

  - name: "Κύρια"
    id: "todo.kyria"
    state: ""

<<<<<<< HEAD
  - name: "Κουρτίνα Σαλονιού"
    id: "cover.curtain_living_room"
    area: "living_room"
    state: "open"
    attributes:
      device_class: curtain
      position: "75"

  - name: "Κουρτίνα Υπνοδωματίου"
    id: "cover.curtain_bedroom"
    area: "bedroom"
    state: "closed"
    attributes:
      device_class: curtain
      position: "0"

  - name: "Ρολά Κουζίνας"
    id: "cover.blind_kitchen"
    area: "kitchen"
    state: "open"
    attributes:
      device_class: blind
      position: "50"

  - name: "Σκίαστρο Γκαράζ"
    id: "cover.shade_garage"
    area: "garage"
    state: "closed"
    attributes:
      device_class: shade
      position: "25"
=======
  # Person entities for testing person state queries
  - name: "Γιάννης"
    id: "person.giannis"
    state: "σπίτι"

  - name: "Μαρία"
    id: "person.maria"
    state: "Δουλειά"

  - name: "Νίκος"
    id: "person.nikos"
    state: "not_home"
>>>>>>> 589ec731
  - name: "Λίστα Αγορών"
    id: "todo.shopping_list"
    state: ""

  - name: "Οικιακές Εργασίες"
    id: "todo.chores"

  - name: "Λειτουργία Κρυφή"
    id: "script.stealth_mode"
    state: ""

  - name: "Τρέχουσα Καθαριότητα"
    id: "script.cleaning_cycle"
    state: ""

  - name: "Νυχτερινή Ρουτίνα"
    id: "script.night_routine"
    state: ""

  - name: "Κύρια Βάνα"
    id: "valve.main_valve"
    state: "closed"
    area: garden
    attributes:
      position: 0

  - name: "Βάνα Ποτίσματος"
    id: "valve.sprinkler_valve"
    state: "open"
    area: garden
    attributes:
      position: 75

  - name: "Βάνα Γκαράζ"
    id: "valve.garage_valve"
    state: "closed"
    area: garage
    attributes:
      position: 0

  - name: "Ρομπότ"
    id: "vacuum.robot"
    area: "living_room"
    state: "idle"<|MERGE_RESOLUTION|>--- conflicted
+++ resolved
@@ -372,7 +372,19 @@
     id: "todo.kyria"
     state: ""
 
-<<<<<<< HEAD
+  # Person entities for testing person state queries
+  - name: "Γιάννης"
+    id: "person.giannis"
+    state: "σπίτι"
+
+  - name: "Μαρία"
+    id: "person.maria"
+    state: "Δουλειά"
+
+  - name: "Νίκος"
+    id: "person.nikos"
+    state: "not_home"
+
   - name: "Κουρτίνα Σαλονιού"
     id: "cover.curtain_living_room"
     area: "living_room"
@@ -404,20 +416,7 @@
     attributes:
       device_class: shade
       position: "25"
-=======
-  # Person entities for testing person state queries
-  - name: "Γιάννης"
-    id: "person.giannis"
-    state: "σπίτι"
-
-  - name: "Μαρία"
-    id: "person.maria"
-    state: "Δουλειά"
-
-  - name: "Νίκος"
-    id: "person.nikos"
-    state: "not_home"
->>>>>>> 589ec731
+
   - name: "Λίστα Αγορών"
     id: "todo.shopping_list"
     state: ""
