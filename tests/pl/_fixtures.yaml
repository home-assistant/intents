language: pl
areas:
  - name: Kuchni[a]
    id: kitchen
  - name: Salon[ie|u]
    id: living_room
  - name: Sypialni[a]
    id: bedroom
  - name: Garaż[u]
    id: garage
  - name: Łazien(ka|ce)
    id: bathroom
  - name: Balkon[ie|u]
    id: balcony
  - name: Biur(o|ze)
    id: office
  - name: Pracowni[a]
    id: study
  - name: Gabine(t|cie)
    id: closet
  - name: Warszta(t|cie)
    id: workshop
  - name: Wejści(e|u)
    id: entrance
  - name: "Korytarz[u] | Hol[u]"
    id: hallway
  - name: "Wiatrołap[ie] | Przedsion(ek|ku)"
    id: vestibule
  - name: Spiżarni[a]
    id: pantry
  - name: Pok(ój|oju)
    id: room
  - name: Garderob(a|ie)
    id: wardrobe
  - name: Ubikacj(a|i)
    id: wc
  - name: "Klat(ka|ce) schodow(a|ej) | Schod(y|ach)"
    id: staircase
  - name: Jadalni[a]
    id: dining
  - name: Ogr(ód|odzie)
    id: garden
  - name: Podj(azd|eździe)
    id: driveway
entities:
  - name: Lamp(ę nocną|ka nocna|kę nocną|ki nocnej)
    id: light.bedroom_lamp
    area: bedroom
    state: "off"
    attributes:
      device_class: light
  - name: Przełącznik kuchenny
    id: switch.kitchen
    area: kitchen
<<<<<<< HEAD
    state: "off"
    attributes:
      device_class: switch
  - name: (Wentylator | Wiatrak) sufitowy
=======
  - name: (Wentylator|Wiatrak) sufitowy
>>>>>>> 74d3076f
    id: fan.ceiling
    area: living_room
    state: "off"
  - name: Wentylator stołowy
    id: fan.standalone
    area: bedroom
    state: "off"
  - name: Wentylacj(a|ę)
    id: fan.ventilation
    area: wc
    state: "off"
  - name: Rolet(a|ę)
    id: cover.roleta
    area: living_room
    state: "closed"
    attributes:
      device_class: shutter
  - name: Ekspres [do kawy]
    id: switch.coffee_maker
    area: kitchen
    state: "off"
    attributes:
      device_class: switch
  - name: Zasłon(a|y)
    id: curtain.main
    area: living_room
    attributes:
      device_class: curtain
  - name: Bram(a|ę)
    id: gate.driveway
    area: entrance
    state: "closed"
    attributes:
      device_class: gate
  - name: Lampa główna
    id: light.main_lamp
    area: hallway
    state: "off"
  - name: Lampy boczne
    id: light.extra_lamp
    area: hallway
<<<<<<< HEAD
    state: "off"
  # - name: Garaż | (Drzwi | Bramę) [do] garaż(u|owe|ową)
=======
  # - name: Garaż|(Drzwi|Bramę) [do] garaż(u|owe|ową)
>>>>>>> 74d3076f
  #   id: garage.garage_doors
  #   area: garage
  #   attributes:
  #     device_class: garage
  - name: Zasłony
    id: curtain.living_room_curtain
    area: living_room
    attributes:
      device_class: curtain
  - name: "Temperatura na "
    id: "sensor.outside_temperature"
    area: "garden"
    state: "21"
    attributes:
      unit_of_measurement: "°C"<|MERGE_RESOLUTION|>--- conflicted
+++ resolved
@@ -52,14 +52,10 @@
   - name: Przełącznik kuchenny
     id: switch.kitchen
     area: kitchen
-<<<<<<< HEAD
     state: "off"
     attributes:
       device_class: switch
-  - name: (Wentylator | Wiatrak) sufitowy
-=======
   - name: (Wentylator|Wiatrak) sufitowy
->>>>>>> 74d3076f
     id: fan.ceiling
     area: living_room
     state: "off"
@@ -101,12 +97,8 @@
   - name: Lampy boczne
     id: light.extra_lamp
     area: hallway
-<<<<<<< HEAD
     state: "off"
-  # - name: Garaż | (Drzwi | Bramę) [do] garaż(u|owe|ową)
-=======
   # - name: Garaż|(Drzwi|Bramę) [do] garaż(u|owe|ową)
->>>>>>> 74d3076f
   #   id: garage.garage_doors
   #   area: garage
   #   attributes:
