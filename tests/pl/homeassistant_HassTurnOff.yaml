--- conflicted
+++ resolved
@@ -7,9 +7,6 @@
     intent:
       name: HassTurnOff
       slots:
-<<<<<<< HEAD
-        name: light.bedroom_lamp
-=======
         name:
           - Lampę nocna
           - Lampę nocną
@@ -23,7 +20,6 @@
           - Lampki nocna
           - Lampki nocną
           - Lampki nocnej
->>>>>>> 849e4943
     response: Wyłączono lampkę nocną
   - sentences:
       - Wyłącz proszę wentylator sufitowy
@@ -31,22 +27,15 @@
     intent:
       name: HassTurnOff
       slots:
-<<<<<<< HEAD
-        name: fan.ceiling
-=======
         name:
           - Wentylator sufitowy
           - " Wiatrak sufitowy"
->>>>>>> 849e4943
     response: Wyłączono wentylator sufitowy
   - sentences:
       - Zgaś lampę nocną
     intent:
       name: HassTurnOff
       slots:
-<<<<<<< HEAD
-        name: light.bedroom_lamp
-=======
         name:
           - Lampę nocna
           - Lampę nocną
@@ -60,30 +49,21 @@
           - Lampki nocna
           - Lampki nocną
           - Lampki nocnej
->>>>>>> 849e4943
     response: Wyłączono lampę nocną
   - sentences:
       - Zamknij roletę
     intent:
       name: HassTurnOff
       slots:
-<<<<<<< HEAD
-        name: cover.roleta
-=======
         name:
           - Roleta
           - Roletę
->>>>>>> 849e4943
     response: Zamknięto roletę
   - sentences:
       - Zamknij roletę w salonie
     intent:
       name: HassTurnOff
       slots:
-<<<<<<< HEAD
-        name: cover.roleta
-        area: living_room
-=======
         name:
           - Roleta
           - Roletę
@@ -91,7 +71,6 @@
           - Salonie
           - Salonu
           - Salon
->>>>>>> 849e4943
     response: Zamknięto rolety w salonie
   - sentences:
       - Zamknij garaż
