--- conflicted
+++ resolved
@@ -2,12 +2,6 @@
 tests:
   - sentences:
       - "pon la temperatura a 30"
-<<<<<<< HEAD
-      - "sube la temperatura a 30"
-      - "baja la temperatura a 30"
-      - "configura la temperatura a 30"
-      - "ajusta la temperatura a 30"
-=======
       - "poner la temperatura a 30"
       - "establece el calor a 30"
       - "establecer el calor a 30"
@@ -19,23 +13,12 @@
       - "subir calor a 30 grados"
       - "baja temperatura a 30 grados"
       - "bajar temperatura a 30 grados"
->>>>>>> b86e629e
     intent:
       name: "HassClimateSetTemperature"
       slots:
         temperature: 30
   - sentences:
       - "pon la temperatura a 30 grados celsius"
-<<<<<<< HEAD
-      - "sube la temperatura a 30 grados celsius"
-      - "baja la temperatura a 30 grados celsius"
-      - "configura la temperatura a 30 grados celsius"
-      - "ajusta la temperatura a 30 grados celsius"
-      - "sube la temperatura a 30 grados centígrados"
-      - "baja la temperatura a 30 grados centígrados"
-      - "configura la temperatura a 30 grados centígrados"
-      - "ajusta la temperatura a 30 grados centígrados"
-=======
       - "poner la temperatura a 30 grados celsius"
       - "establece calor a 30 grados celsius"
       - "establecer el calor a 30 grados celsius"
@@ -47,7 +30,6 @@
       - "subir temperatura a 30 grados celsius"
       - "baja calor a 30 grados celsius"
       - "bajar el calor a 30 grados celsius"
->>>>>>> b86e629e
     intent:
       name: "HassClimateSetTemperature"
       slots:
@@ -55,12 +37,6 @@
         temperature_unit: "celsius"
   - sentences:
       - "pon la temperatura del salón a 50 grados Fahrenheit"
-<<<<<<< HEAD
-      - "sube la temperatura del salón a 50 grados Fahrenheit"
-      - "baja la temperatura del salón a 50 grados Fahrenheit"
-      - "configura la temperatura del salón a 50 grados Fahrenheit"
-      - "ajusta la temperatura del salón a 50 grados Fahrenheit"
-=======
       - "poner calor del salón a 50 grados Fahrenheit"
       - "establece en salón la temperatura a 50 Fahrenheit"
       - "establecer el calor en salón a 50 grados Fahrenheit"
@@ -72,7 +48,6 @@
       - "subir en el salón la temperatura a 50 grados Fahrenheit"
       - "baja calor del salón a 50 grados Fahrenheit"
       - "bajar el calor en el salón a 50 grados Fahrenheit"
->>>>>>> b86e629e
     intent:
       name: "HassClimateSetTemperature"
       slots:
