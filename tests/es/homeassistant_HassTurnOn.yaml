language: "es"
tests:
  - sentences:
      - "enciende el ventilador de techo"
      - "encender ventilador de techo"
      - "conecta ventilador de techo"
      - "podrías conectar ventilador de techo"
    intent:
      name: "HassTurnOn"
      slots:
        name: "fan.ventilador_techo"
  - sentences:
<<<<<<< HEAD
      - "activa el interruptor de la cocina"
    intent:
      name: "HassTurnOn"
      slots:
        name: "switch.cocina"
=======
      - "activa ventilador de techo del salón"
      - "activar el ventilador de techo en el salón"
      - "prende ventilador de techo de salón"
      - "prender el ventilador de techo en salón"
    intent:
      name: "HassTurnOn"
      slots:
        name: "fan.ventilador_techo"
        area: "salon"
>>>>>>> b86e629e
<|MERGE_RESOLUTION|>--- conflicted
+++ resolved
@@ -10,13 +10,6 @@
       slots:
         name: "fan.ventilador_techo"
   - sentences:
-<<<<<<< HEAD
-      - "activa el interruptor de la cocina"
-    intent:
-      name: "HassTurnOn"
-      slots:
-        name: "switch.cocina"
-=======
       - "activa ventilador de techo del salón"
       - "activar el ventilador de techo en el salón"
       - "prende ventilador de techo de salón"
@@ -26,4 +19,9 @@
       slots:
         name: "fan.ventilador_techo"
         area: "salon"
->>>>>>> b86e629e
+  - sentences:
+      - "activa el interruptor de la cocina"
+    intent:
+      name: "HassTurnOn"
+      slots:
+        name: "switch.cocina"