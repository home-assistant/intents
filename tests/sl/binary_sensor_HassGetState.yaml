language: sl
tests:
  # Battery
  - sentences:
      - "ali je baterija telefona nizka?"
      - "ali je kapaciteta baterije telefona nizka?"
      - "ali je napolnjenost baterije telefona nizka?"
    intent:
      name: HassGetState
      slots:
        domain: "binary_sensor"
        device_class: "battery"
        name: "telefona"
        state: "on"
    response: "Ne, normalna"
  - sentences:
      - "ali je napolnjenost baterije telefona normalna?"
      - "ali je kapaciteta baterije telefona normalna"
      - "je baterija telefona normalna?"
    intent:
      name: HassGetState
      slots:
        domain: "binary_sensor"
        device_class: "battery"
        name: "telefona"
        state: "off"
    response: "Da"

  - sentences:
      - "ali je katera baterija nizka?"
      - "je katera baterija nizka?"
      - "ali je napolnjenost katere baterije nizka?"
      - "ali je kapaciteta katere baterije nizka?"
    intent:
      name: HassGetState
      slots:
        domain: binary_sensor
        device_class: battery
        state: "on"
    response: "Ne"
  - sentences:
      - "ali je katera baterija normalna?"
      - "ali je katera baterija napolnjena?"
      - "je katera baterija normalna?"
    intent:
      name: HassGetState
      slots:
        domain: binary_sensor
        device_class: battery
        state: "off"
    response: "Da, Aryin telefon in telefona"

  - sentences:
      - "ali so vse baterije nizke?"
      - "ali so vse baterije izpraznjene?"
      - "so vse baterije izpraznjene?"
    intent:
      name: HassGetState
      slots:
        domain: binary_sensor
        device_class: battery
        state: "on"
    response: "Ne, nista Aryin telefon in telefona"
  - sentences:
      - "ali so vse baterije normalne?"
      - "ali so vse baterije napolnjene?"
      - "so vse baterije normalne?"
      - "so vse baterije napolnjene?"
    intent:
      name: HassGetState
      slots:
        domain: binary_sensor
        device_class: battery
        state: "off"
    response: "Da"

  - sentences:
      - "katera baterija je nizka?"
    intent:
      name: HassGetState
      slots:
        domain: binary_sensor
        device_class: battery
        state: "on"
    response: "Ni nizkih battera" #Slovenian hard grammar. Fix needed, check response template for which
  - sentences:
      - "katera baterija je normalna?"
    intent:
      name: HassGetState
      slots:
        domain: binary_sensor
        device_class: battery
        state: "off"
    response: "Aryin telefon in telefona" #grammar fix needed, check response template for which

  - sentences:
      - "koliko baterij je nizkih"
      - "koliko baterij je nizko"
      - "koliko baterij ima nizko napolnjenost"
      - "koliko baterij ima nizko kapaciteto"
      - "koliko baterij je izpraznjenih"
    intent:
      name: HassGetState
      slots:
        domain: binary_sensor
        device_class: battery
        state: "on"
    response: "0"
  - sentences:
      - "koliko baterij je normalnih?"
      - "koliko baterij je napolnjenih?"
    intent:
      name: HassGetState
      slots:
        domain: binary_sensor
        device_class: battery
        state: "off"
    response: "2"

  # Battery charging
  - sentences:
      - "ali se Aryin telefon polni?"
      - "ali se telefon polni?"
    intent:
      name: HassGetState
      slots:
        domain: "binary_sensor"
        device_class: "battery_charging"
        name:
          - "Aryin telefon"
          - "telefon"
        state: "on"
    response: "Da"

  - sentences:
      - "ali se kateri telefon polni?"
      - "ali se katera baterija polni?"
    intent:
      name: HassGetState
      slots:
        domain: binary_sensor
        device_class: battery_charging
        state: "on"
    response: "Da, Aryin telefon in telefon"

  - sentences:
      - "ali se vse baterije polnijo?"
      - "ali se vsi telefoni polnijo?"
    intent:
      name: HassGetState
      slots:
        domain: binary_sensor
        device_class: battery_charging
        state: "on"
    response: "Da"

  - sentences:
      - "katere baterije se polnijo?"
      - "kateri telefoni se polnijo?"
      - "kateri telefon se polni?"
      - "katera baterija se polni?"
    intent:
      name: HassGetState
      slots:
        domain: binary_sensor
        device_class: battery_charging
        state: "on"
    response: "Aryin telefon in telefon"

  - sentences:
      - "koliko baterij se polni?"
      - "koliko telefonov se polni?"
    intent:
      name: HassGetState
      slots:
        domain: binary_sensor
        device_class: battery_charging
        state: "on"
    response: "2"

  # Carbon monoxide
  - sentences:
      - "ali je CO2 zaznan?"
      - "je zaznan CO2?"
      - "ali je sprožen CO2?"
      - "je CO2 vklopljen?"
    intent:
      name: HassGetState
      slots:
        domain: "binary_sensor"
        device_class: "carbon_monoxide"
        name: "CO2"
        state: "on"
    response: "Ne, čisto"

  - sentences:
      - "ali je kateri CO2 senzor sprožen?"
      - "je kateri CO2 senzor sprožen?"
      - "ali je kateri detektor ogljikovega monoksida sprožen?"
    intent:
      name: HassGetState
      slots:
        domain: binary_sensor
        device_class: carbon_monoxide
        state: "on"
    response: "Ne"

  - sentences:
      - "ali je CO2 senzor v kuhinji?"
      - "ali je detektor ogljikovega monoksida v kuhinji?"
      - "ali je zaznan ogljikov monoksid v kuhinji?"
    intent:
      name: HassGetState
      slots:
        area: "kuhinji"
        domain: binary_sensor
        device_class: carbon_monoxide
        state: "on"
    response: "Ne"

  - sentences:
      - "ali so senzorji ogljikovega monoksida vključeni"
      - "ali so detektorji ogljikovega monoksida sproženi"
      - "ali so vsi senzorji CO sproženi"
    intent:
      name: HassGetState
      slots:
        domain: binary_sensor
        device_class: carbon_monoxide
        state: "on"
    response: "Ne, ni CO2"

  - sentences:
      - "kateri senzorji ogljikovega monoksida so sproženi?"
    intent:
      name: HassGetState
      slots:
        domain: binary_sensor
        device_class: carbon_monoxide
        state: "on"
    response: "Ni sproženih carbon_monoxida" #response needs to be fixed

  - sentences:
      - "koliko senzorjev ogljikovega monoksida je sproženih?"
      - "koliko detektorjev CO je vključenih?"
    intent:
      name: HassGetState
      slots:
        domain: binary_sensor
        device_class: carbon_monoxide
        state: "on"
    response: "0"

  # Cold
  - sentences:
      - "ali so vodovodne cevi hladne?"
    intent:
      name: HassGetState
      slots:
        domain: "binary_sensor"
        device_class: "cold"
        name: "vodovodne cevi"
        state: "on"
    response: "Ne, normalne"

  - sentences:
      - "je kaj zaznano hladno?"
      - "ali je kateri senzor zaznal hladno?"
      - "ali je kaj zaznano mrzlo?"
    intent:
      name: HassGetState
      slots:
        domain: binary_sensor
        device_class: cold
        state: "on"
    response: "Ne"

  - sentences:
      - "kateri senzor je zaznal hladno?"
      - "kateri senzor je detektiral mrzlo?"
    intent:
      name: HassGetState
      slots:
        domain: binary_sensor
        device_class: cold
        state: "on"
    response: "Noben"

  - sentences:
      - "koliko senzorjev je mrzlih?"
      - "koliko senzorjev je hladnih?"
      - "koliko senzorjev je zaznalo hladno?"
      - "koliko senzorjev je detektiralo mrzlo?"
    intent:
      name: HassGetState
      slots:
        domain: binary_sensor
        device_class: cold
        state: "on"
    response: "0"

  # Connectivity
  - sentences:
      - "ali je telefon priključen?"
    intent:
      name: HassGetState
      slots:
        domain: "binary_sensor"
        device_class: "connectivity"
        name: "telefon"
        state: "on"
    response: "Da"

  - sentences:
      - "ali je katera naprava priključena?"
    intent:
      name: HassGetState
      slots:
        domain: binary_sensor
        device_class: connectivity
        state: "on"
    response: "Da, telefon"

  - sentences:
      - "ali so vse naprave priključene?"
    intent:
      name: HassGetState
      slots:
        domain: binary_sensor
        device_class: connectivity
        state: "on"
    response: "Da"

  - sentences:
      - "katera naprava je priključena?"
    intent:
      name: HassGetState
      slots:
        domain: binary_sensor
        device_class: connectivity
        state: "on"
    response: "telefon"

  - sentences:
      - "koliko naprav je priključenih?"
    intent:
      name: HassGetState
      slots:
        domain: binary_sensor
        device_class: connectivity
        state: "on"
    response: "1"

  # Door
  - sentences:
      - "ali so vrata za hišne ljubljenčke odprta?"
      - "so vrata za hišne ljubljenčke odprta?"
    intent:
      name: HassGetState
      slots:
        domain: "binary_sensor"
        device_class: "door"
        name: "vrata za hišne ljubljenčke"
        state: "on"
    response: "Ne, zaprta"

  # Garage door
  - sentences:
      - "ali so pomožna garažna vrata zaprta?"
    intent:
      name: HassGetState
      slots:
        domain: "binary_sensor"
        device_class: "garage_door"
        name: "pomožna garažna vrata"
        state: "off"
    response: "Da"

  # Gas
  - sentences:
      - "ali je zaznan plin?"
    intent:
      name: HassGetState
      slots:
        domain: "binary_sensor"
        device_class: "gas"
        name: "plin"
        state: "on"
    response: "Ne, čisto"

  - sentences:
      - "ali je vključen kakšen senzor plina?"
      - "ali je sprožen kakšen detektor plina?"
      - "ali je sprožen detektor plina?"
    intent:
      name: HassGetState
      slots:
        domain: binary_sensor
        device_class: gas
        state: "on"
    response: "Ne"

  - sentences:
      - "ali je kaj plina v kuhinji?"
      - "ali je plin v kuhinji?"
      - "ali je zaznano kaj plina v kuhinji?"
      - "ali je detektiran plin v kuhinji?"
    intent:
      name: HassGetState
      slots:
        area: "kuhinji"
        domain: binary_sensor
        device_class: gas
        state: "on"
    response: "Ne"

  - sentences:
      - "ali so vsi senzorji plina sproženi?"
    intent:
      name: HassGetState
      slots:
        domain: binary_sensor
        device_class: gas
        state: "on"
    response: "Ne, ni plin"

  - sentences:
      - "kateri senzor plina je sprožen?"
    intent:
      name: HassGetState
      slots:
        domain: binary_sensor
        device_class: gas
        state: "on"
    response: "Noben"

  - sentences:
      - "koliko senzorjev plina je vključenih?"
      - "koliko detektorjev plina je vključenih?"
      - "koliko senzorjev plina je sproženih?"
    intent:
      name: HassGetState
      slots:
        domain: binary_sensor
        device_class: gas
        state: "on"
    response: "0"

  # Heat
  - sentences:
      - "ali je računalnik vroč?"
      - "je računalnik topel"
    intent:
      name: HassGetState
      slots:
        domain: "binary_sensor"
        device_class: "heat"
        name: "računalnik"
        state: "on"
    response: "Da"

  - sentences:
      - "ali je kaj vroče?"
      - "ali je kateri senzor vroč?"
      - "ali je kateri senzor topel?"
      - "je kakšen senzor vroč?"
    intent:
      name: HassGetState
      slots:
        domain: binary_sensor
        device_class: heat
        state: "on"
    response: "Da, računalnik"

  - sentences:
      - "katere stvari so vroče?"
      - "kateri senzorji so topli?"
      - "kateri senzor je topel?"
      - "katera stvar je vroča?"
    intent:
      name: HassGetState
      slots:
        domain: binary_sensor
        device_class: heat
        state: "on"
    response: "računalnik"

  - sentences:
      - "koliko stvari je vročih?"
      - "koliko senzorjev je toplih?"
    intent:
      name: HassGetState
      slots:
        domain: binary_sensor
        device_class: heat
        state: "on"
    response: "1"

  # Light
  - sentences:
      - "ali je zaznana svetloba?"
      - "je detektirana svetloba?"
      - "ali je svetloba zaznana?"
    intent:
      name: HassGetState
      slots:
        domain: "binary_sensor"
        device_class: "light"
        name: "svetloba"
        state: "on"
    response: "Ne, ni svetlobe"

  - sentences:
      - "ali je kateri senzor detektiral svetlobo?"
      - "ali je kateri senzor zaznal svetlobo?"
    intent:
      name: HassGetState
      slots:
        domain: binary_sensor
        device_class: light
        state: "on"
    response: "Ne"

  - sentences:
      - "ali so vsi senzorji zaznali svetlobo?"
      - "so vsi senzorji detektirali svetlobo?"
    intent:
      name: HassGetState
      slots:
        domain: binary_sensor
        device_class: light
        state: "on"
    response: "Ne, ni svetloba"

  - sentences:
      - "kateri senzor je zaznal svetlobo?"
      - "kateri senzor je detektiral svetlobo?"
    intent:
      name: HassGetState
      slots:
        domain: binary_sensor
        device_class: light
        state: "on"
    response: "Noben"

  - sentences:
      - "koliko senzorjev je detektiralo svetlobo?"
      - "koliko senzorjev je zaznalo svetlobo?"
    intent:
      name: HassGetState
      slots:
        domain: binary_sensor
        device_class: light
        state: "on"
<<<<<<< HEAD
    response: "0"

  # Lock
  - sentences:
      - "ali so vrata za hišne ljubljenčke zaklenjena?"
    intent:
      name: HassGetState
      slots:
        domain: "binary_sensor"
        device_class: "lock"
        name: "vrata za hišne ljubljenčke"
        state: "off"
    response: "Ne, odklenjena"

  # Moisture
  - sentences:
      - "ali je kuhinjski senzor puščanja vode zaznal mokro?"
    intent:
      name: HassGetState
      slots:
        domain: "binary_sensor"
        device_class: "moisture"
        name: "kuhinjski senzor puščanja vode"
        state: "on"
    response: "Ne, suho"

  - sentences:
      - "ali je kateri senzor puščanja vode zaznal mokro?"
      - "ali je kateri senzor lekaže vode zaznal mokro"
      - "ali je kakšen senzor izlitja vode zaznal mokro?"
      - "ali so tla mokra?"
      - "ali je kakšno izlitje?"
      - "ali je kakšna poplava?"
    intent:
      name: HassGetState
      slots:
        domain: binary_sensor
        device_class: moisture
        state: "on"
    response: "Ne"

  - sentences:
      - "ali je izlitje v kuhinji?"
      - "ali je zaznana lekaža v kuhinji?"
      - "ali je detektirana poplava v kuhinji?"
    intent:
      name: HassGetState
      slots:
        domain: binary_sensor
        device_class: moisture
        state: "on"
        area: "kuhinji"
    response: "Ne"

  - sentences:
      - "ali so vsi senzorji lekaže vode zaznali izlitje?"
      - "so senzorji izlitja vode detektirali poplavo?"
      - "ali so senzorji poplave vode zaznali mokro?"
    intent:
      name: HassGetState
      slots:
        domain: binary_sensor
        device_class: moisture
        state: "on"
    response: "Ne, ni kuhinjski senzor puščanja vode" #have to fix grammar in response, not perfect though

  - sentences:
      - "kateri senzor vode je zaznal lekažo?"
      - "kateri senzor izlitja vode je zaznal poplavo?"
    intent:
      name: HassGetState
      slots:
        domain: binary_sensor
        device_class: moisture
        state: "on"
    response: "Noben"

  - sentences:
      - "koliko senzorjev vode je mokrih?"
      - "koliko senzorjev izlitja vode je zaznalo lekažo?"
      - "koliko detektorjev izlitja je zaznalo poplavo?"
    intent:
      name: HassGetState
      slots:
        domain: binary_sensor
        device_class: moisture
        state: "on"
=======
>>>>>>> 92d3cfc8
    response: "0"<|MERGE_RESOLUTION|>--- conflicted
+++ resolved
@@ -552,7 +552,6 @@
         domain: binary_sensor
         device_class: light
         state: "on"
-<<<<<<< HEAD
     response: "0"
 
   # Lock
@@ -640,6 +639,4 @@
         domain: binary_sensor
         device_class: moisture
         state: "on"
-=======
->>>>>>> 92d3cfc8
     response: "0"