--- conflicted
+++ resolved
@@ -362,7 +362,6 @@
       in: "suho"
       out: "off"
     attributes:
-<<<<<<< HEAD
       device_class: moisture
 
   - name: "senzor gibanja"
@@ -373,6 +372,3 @@
       out: "on"
     attributes:
       device_class: motion
-=======
-      device_class: moisture
->>>>>>> fc6ad5fd
