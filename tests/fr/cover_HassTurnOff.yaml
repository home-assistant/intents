--- conflicted
+++ resolved
@@ -47,8 +47,6 @@
     intent:
       name: HassTurnOff
       slots:
-<<<<<<< HEAD
-        name: all
         device_class: shutter
         domain: cover
       context:
@@ -67,11 +65,5 @@
       slots:
         area: salon
         device_class: shutter
-=======
-        device_class:
-          - blind
-          - curtain
-          - shutter
->>>>>>> b4ac4d52
         domain: cover
     response: Fermé