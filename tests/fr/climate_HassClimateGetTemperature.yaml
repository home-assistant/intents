language: fr
tests:
  - sentences:
      - Quelle est la température ?
    intent:
      name: HassClimateGetTemperature
    response: "21"
  - sentences:
      - Quelle est la température du salon?
    intent:
      name: HassClimateGetTemperature
      slots:
        area: salon
<<<<<<< HEAD
    response: "21"
=======
  - sentences:
      - Combien fait-il dans le salon?
    intent:
      name: HassClimateGetTemperature
      slots:
        area: salon
    response: "21 degrés"
>>>>>>> f6220d77
<|MERGE_RESOLUTION|>--- conflicted
+++ resolved
@@ -11,14 +11,11 @@
       name: HassClimateGetTemperature
       slots:
         area: salon
-<<<<<<< HEAD
     response: "21"
-=======
   - sentences:
       - Combien fait-il dans le salon?
     intent:
       name: HassClimateGetTemperature
       slots:
         area: salon
-    response: "21 degrés"
->>>>>>> f6220d77
+    response: "21"