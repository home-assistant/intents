--- conflicted
+++ resolved
@@ -24,9 +24,5 @@
     id: fan.ceiling
     area: living_room
   - name: thermostat du salon
-<<<<<<< HEAD
-    id: temperature.living_room
-=======
     id: climate.living_room
->>>>>>> f3103775
     area: living_room