--- conflicted
+++ resolved
@@ -8,8 +8,4 @@
     intent:
       name: "HassTurnOn"
       slots:
-<<<<<<< HEAD
-        name: "light.bedroom_lamp"
-=======
-        name: "light.bedroom_lamp"
->>>>>>> c4a54e09
+        name: "light.bedroom_lamp"