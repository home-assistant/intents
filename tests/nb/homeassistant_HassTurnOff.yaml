language: nb
tests:
  - intent:
      name: HassTurnOff
      slots:
        name: Takvifte
    sentences:
<<<<<<< HEAD
      - slå av tak vifte
      - skru av tak viften
      - slå tak vifte av
      - skru tak viften av
  - sentences:
      - Lukk venstre gardin
    intent:
      name: HassTurnOff
      slots:
        name: Venstre gardin
    response: "venstre gardin ble lukket"
  - sentences:
      - Lukk venstre gardin i stuen
    intent:
      name: HassTurnOff
      slots:
        name: Venstre gardin
        area: Stue
    response: "venstre gardin ble lukket"
  - sentences:
      - Lukk garasje
      - Lukk garasjeportene
      - Lukk garasjedør
    intent:
      name: HassTurnOff
      slots:
        domain: cover
        device_class: garage
  - sentences:
      - Lukk gardin på kjøkken
      - Lukk kjøkkengardin
    intent:
      name: HassTurnOff
      slots:
        area: Kjøkken
        domain: cover
        device_class:
          - blind
          - window
          - curtain
          - shutter
=======
      - slå av takvifte
      - skru av takviften
      - slå takvifte av
      - skru takviften av
>>>>>>> 80723701
<|MERGE_RESOLUTION|>--- conflicted
+++ resolved
@@ -5,11 +5,10 @@
       slots:
         name: Takvifte
     sentences:
-<<<<<<< HEAD
-      - slå av tak vifte
-      - skru av tak viften
-      - slå tak vifte av
-      - skru tak viften av
+      - slå av takvifte
+      - skru av takviften
+      - slå takvifte av
+      - skru takviften av
   - sentences:
       - Lukk venstre gardin
     intent:
@@ -46,10 +45,4 @@
           - blind
           - window
           - curtain
-          - shutter
-=======
-      - slå av takvifte
-      - skru av takviften
-      - slå takvifte av
-      - skru takviften av
->>>>>>> 80723701
+          - shutter