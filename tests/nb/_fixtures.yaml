--- conflicted
+++ resolved
@@ -392,11 +392,10 @@
       temperature: "-2"
       temperature_unit: "°C"
 
-<<<<<<< HEAD
   - name: "Dusty"
     id: "vacuum.dusty"
     state: "idle"
-=======
+
   - name: "TV"
     id: "media_player.tv"
     state: "idle"
@@ -407,5 +406,4 @@
     id: "valve.hovedkrana"
     state: "open"
     attributes:
-      position: "100"
->>>>>>> 61cbeb22
+      position: "100"