language: nb
areas:
  - name: Kjøkken
    id: kitchen

  - name: Stue
    id: living_room

  - name: Soverom
    id: bedroom

  - name: Garasje
    id: garage

  - name: Bad
    id: bathroom

  - name: Inngang
    id: entrance

entities:
  - name: Soveromlampe
    id: light.bedroom_lamp
    area: bedroom
    state:
      in: "av"
      out: "off"

  - name: Kjøkkenbryter
    id: switch.kitchen
    area: kitchen
    state:
      in: "på"
      out: "on"

  - name: Takvifte
    id: fan.ceiling
    area: living_room
    state:
      in: "av"
      out: "off"

  - name: "Soveromsbryter"
    id: "switch.bedroom"
    area: "bedroom"
    state:
      in: "av"
      out: "off"

  - name: "Venstre gardin"
    id: "cover.curtain_left"
    area: "living_room"
    state:
      in: "åpen"
      out: "open"
    attributes:
      device_class: curtain

  - name: "Høyre gardin"
    id: "cover.curtain_right"
    area: "living_room"
    state:
      in: "lukket"
      out: "closed"
    attributes:
      device_class: curtain

  - name: "Soveromsgardin"
    id: "cover.bedroom"
    area: "bedroom"
    state:
      in: "lukket"
      out: "closed"
    attributes:
      device_class: curtain

  - name: "Utetemperatur"
    id: "sensor.outside_temperature"
    area: "garage"
    state: "12"
    attributes:
      unit_of_measurement: "°C"

  - name: "Termostat stue"
    id: "climate.living_room_thermostat"
    area: "living_room"
    state: "heat"
    attributes:
      current_temperature: 22

  - name: "Stuelampe"
    id: "light.living_room_lamp"
    area: "living_room"
    state:
      in: "på"
      out: "on"

  - name: "Garasjelys"
    id: "light.garage"
    area: "garage"
    state:
      in: "på"
      out: "on"

  - name: "Inngangsdør"
    id: "lock.front_door"
    area: "entrance"
    state:
      in: "låst"
      out: "locked"

  - name: "Bakdør"
    id: "lock.back_door"
    state:
      in: "ulåst"
      out: "unlocked"

  - name: "Sidedør"
    id: "lock.side_door"
    state:
      in: "låst"
      out: "locked"

  - name: "Partymodus"
    id: "scene.party_mode"

  - name: "Stillemodus"
    id: "script.stealth_mode"

  # https://www.home-assistant.io/integrations/binary_sensor/
  - name: "Telefon"
    id: "binary_sensor.phone_battery"
    state:
      in: "normal"
      out: "off"
    attributes:
      device_class: battery

  - name: "Telefon"
    id: "sensor.phone_battery"
    state: "98"
    attributes:
      device_class: battery
      unit_of_measurement: "%"

  - name: "Telefon"
    id: "binary_sensor.phone_battery_charging"
    state:
      in: "lader"
      out: "on"
    attributes:
      device_class: battery_charging

  - name: "CO2"
    id: "binary_sensor.co2"
    area: "kitchen"
    state:
      in: "klar"
      out: "off"
    attributes:
      device_class: carbon_monoxide

  - name: "Vannrør"
    id: "binary_sensor.computer_cold"
    state:
      in: "normal"
      out: "off"
    attributes:
      device_class: cold

  - name: "Telefon"
    id: "binary_sensor.phone_connectivity"
    state:
      in: "tilkoblet"
      out: "on"
    attributes:
      device_class: connectivity

  - name: "Katteluke"
    id: "binary_sensor.pet_door"
    state:
      in: "lukket"
      out: "off"
    attributes:
      device_class: door

  - name: "Garasjedør"
    id: "binary_sensor.garage_door"
    state:
      in: "lukket"
      out: "off"
    attributes:
      device_class: garage_door

  - name: "Gass"
    id: "binary_sensor.gas"
    area: "kitchen"
    state:
      in: "klar"
      out: "off"
    attributes:
      device_class: gas

  - name: "Datamaskin"
    id: "binary_sensor.computer_heat"
    state:
      in: "varm"
      out: "on"
    attributes:
      device_class: heat

  - name: "Lys"
    id: "binary_sensor.light"
    state:
      in: "ingen lys"
      out: "off"
    attributes:
      device_class: light

  - name: "Katteluke"
    id: "binary_sensor.pet_door_lock"
    state:
      in: "ulåst"
      out: "on"
    attributes:
      device_class: lock

  - name: "Vannsensor kjøkken"
    id: "binary_sensor.water_sensor"
    area: kitchen
    state:
      in: "tørr"
      out: "off"
    attributes:
      device_class: moisture

  - name: "Bevegelsessensor"
    id: "binary_sensor.garage_motion"
    area: "garage"
    state:
      in: "detektert"
      out: "on"
    attributes:
      device_class: motion

  - name: "Tilstedeværelse"
    id: "binary_sensor.kitchen_occupancy"
    area: "kitchen"
    state:
      in: "detektert"
      out: "on"
    attributes:
      device_class: occupancy

  - name: "Boddør"
    id: "binary_sensor.shed_door_opening"
    state:
      in: "lukket"
      out: "off"
    attributes:
      device_class: opening

  - name: "Telefonlader"
    id: "binary_sensor.phone_plug"
    state:
      in: "plugget inn"
      out: "on"
    attributes:
      device_class: plug

  - name: "Hovedsikring"
    id: "binary_sensor.power"
    state:
      in: "powered"
      out: "on"
    attributes:
      device_class: power

  - name: "Telefon"
    id: "binary_sensor.presence"
    state:
      in: "borte"
      out: "off"
    attributes:
      device_class: presence

  - name: "Kjæledyrmater"
    id: "binary_sensor.problem"
    area: "kitchen"
    state:
      in: "ok"
      out: "off"
    attributes:
      device_class: problem

  - name: "Vaskemaskin"
    id: "binary_sensor.washer_running"
    state:
      in: "running"
      out: "on"
    attributes:
      device_class: running

  - name: "Vei"
    id: "binary_sensor.road_safety"
    state:
      in: "trygg"
      out: "off"
    attributes:
      device_class: safety

  - name: "Kjøkken Røykvarsler"
    id: "binary_sensor.kitchen_smoke"
    area: "kitchen"
    state:
      in: "klar"
      out: "off"
    attributes:
      device_class: smoke

  - name: "Sirene"
    id: "binary_sensor.sound"
    area: "garage"
    state:
      in: "detektert"
      out: "on"
    attributes:
      device_class: sound

  - name: "Kjeksboks"
    id: "binary_sensor.cookie_stash_tamper"
    state:
      in: "klar"
      out: "off"
    attributes:
      device_class: tamper

  - name: "Telefon"
    id: "binary_sensor.phone_update"
    state:
      in: "oppdatering tilgjengelig"
      out: "on"
    attributes:
      device_class: update

  - name: "Telefon"
    id: "binary_sensor.phone_vibration"
    state:
      in: "vibrerer ikke"
      out: "off"
    attributes:
      device_class: vibration

  - name: "Bodvindu"
    id: "binary_sensor.shed_window"
    state:
      in: "åpen"
      out: "on"
    attributes:
      device_class: window

<<<<<<< HEAD
  - name: "Luftfuktighetssensor bad"
    id: "sensor.bathroom_humidity"
    area: bathroom
    state: "55"
    attributes:
      device_class: humidity
      unit_of_measurement: "%"
=======
  - name: "Dagligvarer"
    id: "todo.dagligvarer"
    state: ""
>>>>>>> 2319abef
<|MERGE_RESOLUTION|>--- conflicted
+++ resolved
@@ -359,7 +359,6 @@
     attributes:
       device_class: window
 
-<<<<<<< HEAD
   - name: "Luftfuktighetssensor bad"
     id: "sensor.bathroom_humidity"
     area: bathroom
@@ -367,8 +366,7 @@
     attributes:
       device_class: humidity
       unit_of_measurement: "%"
-=======
+
   - name: "Dagligvarer"
     id: "todo.dagligvarer"
-    state: ""
->>>>>>> 2319abef
+    state: ""