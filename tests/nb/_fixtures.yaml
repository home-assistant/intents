language: nb
areas:
  - name: Kjøkken
    id: kitchen

  - name: Stue
    id: living_room

  - name: Soverom
    id: bedroom

  - name: Garasje
    id: garage

  - name: Bad
    id: bathroom

  - name: Inngang
    id: entrance

entities:
  - name: Soveromlampe
    id: light.bedroom_lamp
    area: bedroom
    state:
      in: "av"
      out: "off"

  - name: Kjøkkenbryter
    id: switch.kitchen
    area: kitchen
    state:
      in: "på"
      out: "on"

  - name: Takvifte
    id: fan.ceiling
    area: living_room
    state:
      in: "av"
      out: "off"

  - name: "Soveromsbryter"
    id: "switch.bedroom"
    area: "bedroom"
    state:
      in: "av"
      out: "off"

  - name: "Venstre gardin"
    id: "cover.curtain_left"
    area: "living_room"
    state:
      in: "åpen"
      out: "open"
    attributes:
      device_class: curtain

  - name: "Høyre gardin"
    id: "cover.curtain_right"
    area: "living_room"
    state:
      in: "lukket"
      out: "closed"
    attributes:
      device_class: curtain

  - name: "Soveromsgardin"
    id: "cover.bedroom"
    area: "bedroom"
    state:
      in: "lukket"
      out: "closed"
    attributes:
      device_class: curtain

  - name: "Utetemperatur"
    id: "sensor.outside_temperature"
    area: "garage"
    state: "12"
    attributes:
      unit_of_measurement: "°C"

  - name: "Termostat stue"
    id: "climate.living_room_thermostat"
    area: "living_room"
    state: "heat"
    attributes:
      current_temperature: 22

  - name: "Stuelampe"
    id: "light.living_room_lamp"
    area: "living_room"
    state:
      in: "på"
      out: "on"

  - name: "Garasjelys"
    id: "light.garage"
    area: "garage"
    state:
      in: "på"
      out: "on"

  - name: "Inngangsdør"
    id: "lock.front_door"
    area: "entrance"
    state:
      in: "låst"
      out: "locked"

  - name: "Bakdør"
    id: "lock.back_door"
    state:
      in: "ulåst"
      out: "unlocked"

  - name: "Sidedør"
    id: "lock.side_door"
    state:
      in: "låst"
      out: "locked"

  - name: "Partymodus"
    id: "scene.party_mode"

  - name: "Stillemodus"
    id: "script.stealth_mode"

  # https://www.home-assistant.io/integrations/binary_sensor/
  - name: "Telefon"
    id: "binary_sensor.phone_battery"
    state:
      in: "normal"
      out: "off"
    attributes:
      device_class: battery

  - name: "Telefon"
    id: "sensor.phone_battery"
    state: "98"
    attributes:
      device_class: battery
      unit_of_measurement: "%"

  - name: "Telefon"
    id: "binary_sensor.phone_battery_charging"
    state:
      in: "lader"
      out: "on"
    attributes:
      device_class: battery_charging

  - name: "CO2"
    id: "binary_sensor.co2"
    area: "kitchen"
    state:
      in: "klar"
      out: "off"
    attributes:
      device_class: carbon_monoxide

  - name: "Vannrør"
    id: "binary_sensor.computer_cold"
    state:
      in: "normal"
      out: "off"
    attributes:
      device_class: cold

  - name: "Telefon"
    id: "binary_sensor.phone_connectivity"
    state:
      in: "tilkoblet"
      out: "on"
    attributes:
      device_class: connectivity

  - name: "Katteluke"
    id: "binary_sensor.pet_door"
    state:
      in: "lukket"
      out: "off"
    attributes:
      device_class: door

  - name: "Garasjedør"
    id: "binary_sensor.garage_door"
    state:
      in: "lukket"
      out: "off"
    attributes:
      device_class: garage_door

  - name: "Gass"
    id: "binary_sensor.gas"
    area: "kitchen"
    state:
      in: "klar"
      out: "off"
    attributes:
      device_class: gas

  - name: "Datamaskin"
    id: "binary_sensor.computer_heat"
    state:
      in: "varm"
      out: "on"
    attributes:
      device_class: heat

  - name: "Lys"
    id: "binary_sensor.light"
    state:
      in: "ingen lys"
      out: "off"
    attributes:
      device_class: light

  - name: "Katteluke"
    id: "binary_sensor.pet_door_lock"
    state:
      in: "ulåst"
      out: "on"
    attributes:
      device_class: lock

  - name: "Vannsensor kjøkken"
    id: "binary_sensor.water_sensor"
    area: kitchen
    state:
      in: "tørr"
      out: "off"
    attributes:
      device_class: moisture

  - name: "Bevegelsessensor"
    id: "binary_sensor.garage_motion"
    area: "garage"
    state:
      in: "detektert"
      out: "on"
    attributes:
      device_class: motion

  - name: "Tilstedeværelse"
    id: "binary_sensor.kitchen_occupancy"
    area: "kitchen"
    state:
      in: "detektert"
      out: "on"
    attributes:
      device_class: occupancy

  - name: "Boddør"
    id: "binary_sensor.shed_door_opening"
    state:
      in: "lukket"
      out: "off"
    attributes:
      device_class: opening

  - name: "Telefonlader"
    id: "binary_sensor.phone_plug"
    state:
      in: "plugget inn"
      out: "on"
    attributes:
      device_class: plug

  - name: "Hovedsikring"
    id: "binary_sensor.power"
    state:
      in: "powered"
      out: "on"
    attributes:
      device_class: power

  - name: "Telefon"
    id: "binary_sensor.presence"
    state:
      in: "borte"
      out: "off"
    attributes:
      device_class: presence

  - name: "Kjæledyrmater"
    id: "binary_sensor.problem"
    area: "kitchen"
    state:
      in: "ok"
      out: "off"
    attributes:
      device_class: problem

  - name: "Vaskemaskin"
    id: "binary_sensor.washer_running"
    state:
      in: "running"
      out: "on"
    attributes:
      device_class: running

  - name: "Vei"
    id: "binary_sensor.road_safety"
    state:
      in: "trygg"
      out: "off"
    attributes:
      device_class: safety

  - name: "Kjøkken Røykvarsler"
    id: "binary_sensor.kitchen_smoke"
    area: "kitchen"
    state:
      in: "klar"
      out: "off"
    attributes:
      device_class: smoke

  - name: "Sirene"
    id: "binary_sensor.sound"
    area: "garage"
    state:
      in: "detektert"
      out: "on"
    attributes:
      device_class: sound

  - name: "Kjeksboks"
    id: "binary_sensor.cookie_stash_tamper"
    state:
      in: "klar"
      out: "off"
    attributes:
      device_class: tamper

  - name: "Telefon"
    id: "binary_sensor.phone_update"
    state:
      in: "oppdatering tilgjengelig"
      out: "on"
    attributes:
      device_class: update

  - name: "Telefon"
    id: "binary_sensor.phone_vibration"
    state:
      in: "vibrerer ikke"
      out: "off"
    attributes:
      device_class: vibration

  - name: "Bodvindu"
    id: "binary_sensor.shed_window"
    state:
      in: "åpen"
      out: "on"
    attributes:
      device_class: window

  - name: "Luftfuktighetssensor bad"
    id: "sensor.bathroom_humidity"
    area: bathroom
    state: "55"
    attributes:
      device_class: humidity
      unit_of_measurement: "%"

  - name: "Dagligvarer"
    id: "todo.dagligvarer"
    state: ""

  - name: "Oslo"
    id: "weather.oslo"
    state: "clear"
    attributes:
      temperature: "15"
      temperature_unit: "°C"

  - name: "Bergen"
    id: "weather.bergen"
    state: "rainy"
    attributes:
      temperature: "10"
      temperature_unit: "°C"

  - name: "Hytta"
    id: "weather.hytta"
    state: "snowy"
    attributes:
      temperature: "-2"
      temperature_unit: "°C"

<<<<<<< HEAD
  - name: "TV"
    id: "media_player.tv"
    state: "idle"
    attributes:
      volume_level: "50"
=======
  - name: "Hovedkrana"
    id: "valve.hovedkrana"
    state: "open"
    attributes:
      position: "100"
>>>>>>> 11f22c18
<|MERGE_RESOLUTION|>--- conflicted
+++ resolved
@@ -392,16 +392,14 @@
       temperature: "-2"
       temperature_unit: "°C"
 
-<<<<<<< HEAD
   - name: "TV"
     id: "media_player.tv"
     state: "idle"
     attributes:
       volume_level: "50"
-=======
-  - name: "Hovedkrana"
+
+- name: "Hovedkrana"
     id: "valve.hovedkrana"
     state: "open"
     attributes:
-      position: "100"
->>>>>>> 11f22c18
+      position: "100"