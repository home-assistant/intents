language: nb
tests:
  - intent:
      name: HassTurnOn
      slots:
        name: Takvifte
    sentences:
<<<<<<< HEAD
      - slå på tak vifte
      - skru på tak viften
      - slå tak vifte på
      - skru tak viften på
  - sentences:
      - Åpne venstre gardin
    intent:
      name: HassTurnOn
      slots:
        name: Venstre gardin
    response: "venstre gardin ble åpnet"
  - sentences:
      - Åpne venstre gardin i stuen
    intent:
      name: HassTurnOn
      slots:
        name: Venstre gardin
        area: Stue
    response: "venstre gardin ble åpnet"
  - sentences:
      - Åpne garasje
      - Åpne garasjeportene
      - Åpne garasjedør
    intent:
      name: HassTurnOn
      slots:
        domain: cover
        device_class: garage
  - sentences:
      - Åpne gardin på kjøkken
      - Åpne kjøkkengardin
    intent:
      name: HassTurnOn
      slots:
        area: Kjøkken
        domain: cover
        device_class:
          - blind
          - window
          - curtain
          - shutter
=======
      - slå på takvifte
      - skru på takviften
      - slå takvifte på
      - skru takviften på
>>>>>>> 80723701
<|MERGE_RESOLUTION|>--- conflicted
+++ resolved
@@ -5,11 +5,10 @@
       slots:
         name: Takvifte
     sentences:
-<<<<<<< HEAD
-      - slå på tak vifte
-      - skru på tak viften
-      - slå tak vifte på
-      - skru tak viften på
+      - slå på takvifte
+      - skru på takviften
+      - slå takvifte på
+      - skru takviften på
   - sentences:
       - Åpne venstre gardin
     intent:
@@ -46,10 +45,4 @@
           - blind
           - window
           - curtain
-          - shutter
-=======
-      - slå på takvifte
-      - skru på takviften
-      - slå takvifte på
-      - skru takviften på
->>>>>>> 80723701
+          - shutter