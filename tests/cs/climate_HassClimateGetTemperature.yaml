--- conflicted
+++ resolved
@@ -1,6 +1,5 @@
 language: "cs"
 tests:
-<<<<<<< HEAD
 - sentences: 
     - "Jaká je teplota v obývacím pokoji?"
     - "Kolik stupňů je v obývacím pokoji?"
@@ -8,8 +7,7 @@
     name: HassClimateGetTemperature
     slots: 
       area: "living_room"
-=======
-  - sentences:
+- sentences:
       - "jaká je teplota v kuchyni"
       - "jaká je teplota kuchyně"
       - "jaká je v kuchyni teplota"
@@ -18,8 +16,7 @@
       - "kolik je v kuchyni"
       - "kolik je v kuchyni stupňů"
       - "kolik stupňů je v kuchyni"
-    intent:
-      name: "HassClimateGetTemperature"
-      slots:
-        area: "kitchen"
->>>>>>> cf6e5f61
+  intent:
+    name: "HassClimateGetTemperature"
+    slots:
+      area: "kitchen"