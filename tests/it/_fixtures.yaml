language: "it"
areas:
  - name: "Cucina"
    id: cucina
  - name: "Soggiorno"
    id: soggiorno
  - name: "Camera da Letto"
    id: camera_da_letto
  - name: "Garage"
    id: garage
  - name: "Bagno"
    id: bagno
  - name: "Esterno"
    id: esterno
entities:
  - name: "Temperatura Esterna"
    id: sensor.temperatura_esterna
    area: esterno
    state: "42"
    attributes:
      unit_of_measurement: "°C"
  - name: "Lampada Camera"
    id: light.camera_da_letto_lampada
    area: camera_da_letto
    state: "spenta"
  - name: Interruttore Cucina
    id: switch.cucina
    area: cucina
    state: "on"
  - name: "Ventilatore"
    id: fan.ventilatore
    area: soggiorno
    state: "on"
<<<<<<< HEAD
  - name: Condizionatore Soggiorno
    id: climate.clima_soggiorno
    area: soggiorno
    state: "Off"
=======
>>>>>>> 5a604c17
  - name: "Tenda Sinistra"
    id: cover.tenda_sinistra
    area: soggiorno
    state: "aperta"
    attributes:
      device_class: curtain
  - name: "Tenda Destra"
    id: cover.tenda_destra
    area: soggiorno
    state: "closed"
    attributes:
      device_class: curtain
  - name: "Tapparella"
    id: cover.tapparella_bagno
    area: bagno
    state: "closed"
    attributes:
      device_class: curtain
  - name: "Garage"
    id: cover.porta_garage
    area: garage
    state: open
  - name: "Luce Garage"
    id: light.luce_garage
    area: garage
    state: "on"
  - name: "Modalità Festa"
    id: "scene.modalita_festa"<|MERGE_RESOLUTION|>--- conflicted
+++ resolved
@@ -31,13 +31,10 @@
     id: fan.ventilatore
     area: soggiorno
     state: "on"
-<<<<<<< HEAD
   - name: Condizionatore Soggiorno
     id: climate.clima_soggiorno
     area: soggiorno
     state: "Off"
-=======
->>>>>>> 5a604c17
   - name: "Tenda Sinistra"
     id: cover.tenda_sinistra
     area: soggiorno
