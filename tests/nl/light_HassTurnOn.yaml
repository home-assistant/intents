--- conflicted
+++ resolved
@@ -9,11 +9,6 @@
     intent:
       name: HassTurnOn
       slots:
-<<<<<<< HEAD
-        domain: "light"
-        area: "keuken"
-=======
         domain: light
         area: keuken
-        name: all
->>>>>>> 11b50cdf
+        name: all