--- conflicted
+++ resolved
@@ -18,12 +18,9 @@
       - "Doe in de keuken de lampen aan"
       - "Mogen in de keuken de lampen aan?"
       - "Zet in de keuken het licht aan"
-<<<<<<< HEAD
       - "Keuken lampen aan"
       - "Keukenverlichting aan"
-=======
       - "Lampen aan in de keuken"
->>>>>>> c2def7bb
     intent:
       name: HassTurnOn
       slots:
