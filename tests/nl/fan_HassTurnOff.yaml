language: nl
tests:
  - sentences:
      - Doe de ventilator uit in de woonkamer
      - Mogen de ventilatoren uit in de woonkamer?
      - Doe de ventilators uit in de woonkamer
      - Doe de ventilatoren in de woonkamer uit
      - Zet de ventilator in het woonkamer op uit
      - Doe alle ventilatoren uit in de woonkamer
      - Mogen alle ventilators uit in de woonkamer?
      - Zet alle ventilators in het woonkamer op uit
      - Zet alle woonkamer ventilatoren uit
      - Schakel in de woonkamer de ventilators uit
      - Mogen alle woonkamer ventilatoren uit?
      - Zet alle woonkamer ventilatoren naar uit
      - Mogen in de woonkamer de ventilatoren op uit?
      - Woonkamer ventilatoren uit
      - Ventilators woonkamer uit
      - Zal je de ventilator in de woonkamer uit willen doen?
      - Zal je de woonkamer ventilatoren uit willen doen?
    intent:
      name: HassTurnOff
      slots:
        area: Woonkamer
        domain: fan
        name: all
  - sentences:
      - Doe speelhoek ventilator uit
      - Doe de speelhoekventilator uit
      - Schakel speelhoek ventilator uit
      - Zet speelhoek ventilator naar uit
      - Speelhoek ventilator uit
    intent:
      name: HassTurnOff
      slots:
        domain: fan
        name: Speelhoek
  - sentences:
<<<<<<< HEAD
      - "Doe overal de ventilator uit"
      - "Mogen alle ventilatoren uit?"
      - "Zet overal de ventilator uit"
      - "Schakel overal de ventilators uit"
      - "Schakel de ventilator overal uit"
      - "Schakel ventilatoren overal uit"
      - "Zet de ventilator overal uit"
      - "Mag de ventilator overal uit?"
      - "Zal je alle ventilatoren uit willen doen?"
=======
      - Doe overal de ventilator uit
      - Mogen alle ventilatoren uit?
      - Zet overal de ventilator uit
      - Schakel overal de ventilators uit
      - Schakel de ventilator overal uit
      - Schakel ventilatoren overal uit
      - Zet de ventilator overal uit
      - Mag de ventilator overal uit?
      - Ventilators uit
      - Zal je alle ventilatoren uit willen doen?
>>>>>>> 1774f5af
    intent:
      name: HassTurnOff
      slots:
        domain: fan
        area: all
        name: all<|MERGE_RESOLUTION|>--- conflicted
+++ resolved
@@ -36,17 +36,6 @@
         domain: fan
         name: Speelhoek
   - sentences:
-<<<<<<< HEAD
-      - "Doe overal de ventilator uit"
-      - "Mogen alle ventilatoren uit?"
-      - "Zet overal de ventilator uit"
-      - "Schakel overal de ventilators uit"
-      - "Schakel de ventilator overal uit"
-      - "Schakel ventilatoren overal uit"
-      - "Zet de ventilator overal uit"
-      - "Mag de ventilator overal uit?"
-      - "Zal je alle ventilatoren uit willen doen?"
-=======
       - Doe overal de ventilator uit
       - Mogen alle ventilatoren uit?
       - Zet overal de ventilator uit
@@ -57,7 +46,6 @@
       - Mag de ventilator overal uit?
       - Ventilators uit
       - Zal je alle ventilatoren uit willen doen?
->>>>>>> 1774f5af
     intent:
       name: HassTurnOff
       slots:
