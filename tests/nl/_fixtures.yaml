--- conflicted
+++ resolved
@@ -114,17 +114,11 @@
   - name: Rolluik Achterdeur
     id: cover.rolluik_achterdeur
     area: keuken
-<<<<<<< HEAD
-    state: "closing"
-    attributes:
-      device_class: shutter
-=======
     attributes:
       device_class: shutter
     state:
       in: "sluiten"
       out: "closing"
->>>>>>> 84340344
 
   - name: Woonkamerthermostaat
     id: climate.woonkamer
