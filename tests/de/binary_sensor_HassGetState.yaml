--- conflicted
+++ resolved
@@ -438,21 +438,14 @@
         state: "on"
     response: "Nein"
 
-<<<<<<< HEAD
   # Gas
   - sentences:
       - "wurde Gas entdeckt?"
       - "wurde Gas ausgelöst?"
-=======
-  # Heat
-  - sentences:
-      - "ist der Computer heiss?"
->>>>>>> 64137718
-    intent:
-      name: HassGetState
-      slots:
-        domain: "binary_sensor"
-<<<<<<< HEAD
+    intent:
+      name: HassGetState
+      slots:
+        domain: "binary_sensor"
         device_class: "gas"
         name: "Gas"
         state: "on"
@@ -465,7 +458,68 @@
       - "ist einer der Gas-Sensoren an?"
       - "wurde einer der Gas-Sensoren ausgelöst?"
       - "wurden Gas-Sensoren ausgelöst?"
-=======
+    intent:
+      name: HassGetState
+      slots:
+        domain: binary_sensor
+        device_class: gas
+        state: "on"
+    response: "Nein"
+
+  - sentences:
+      - "ist einiges Gas in der Küche?"
+      - "ist Gas in der Küche?"
+      - "gibt es irgendwelches Gas in der Küche?"
+      - "wurde irgendwelches Gas in der Küche erkannt?"
+    intent:
+      name: HassGetState
+      slots:
+        area: "Küche"
+        domain: binary_sensor
+        device_class: gas
+        state: "on"
+    response: "Nein"
+
+  - sentences:
+      - "sind alle Gassensoren an?"
+    intent:
+      name: HassGetState
+      slots:
+        domain: binary_sensor
+        device_class: gas
+        state: "on"
+    response: "Nein, Gas ist es nicht"
+
+  - sentences:
+      - "was für ein Gassensor ist an?"
+      - "welcher Gassensor ist ausgelöst?"
+      - "welche Gassensoren wurden ausgelöst?"
+    intent:
+      name: HassGetState
+      slots:
+        domain: binary_sensor
+        device_class: gas
+        state: "on"
+    response: "Keins"
+
+  - sentences:
+      - "wie viele Gassensoren sind an?"
+      - "wie viele Gassensoren wurden ausgelöst?"
+    intent:
+      name: HassGetState
+      slots:
+        domain: binary_sensor
+        device_class: gas
+        state: "on"
+    response: "0"
+
+  # Heat
+  - sentences:
+      - "ist der Computer heiss?"
+    intent:
+      name: HassGetState
+      slots:
+        domain: "binary_sensor"
         device_class: "heat"
         name: "Computer"
         state: "on"
@@ -494,45 +548,10 @@
       - "ist eines der Geräte heiß?"
       - "ist irgendeins der Geräte heiß?"
       - "ist irgendeines der Geräte heiß?"
->>>>>>> 64137718
-    intent:
-      name: HassGetState
-      slots:
-        domain: binary_sensor
-<<<<<<< HEAD
-        device_class: gas
-        state: "on"
-    response: "Nein"
-
-  - sentences:
-      - "ist einiges Gas in der Küche?"
-      - "ist Gas in der Küche?"
-      - "gibt es irgendwelches Gas in der Küche?"
-      - "wurde irgendwelches Gas in der Küche erkannt?"
-    intent:
-      name: HassGetState
-      slots:
-        area: "Küche"
-        domain: binary_sensor
-        device_class: gas
-        state: "on"
-    response: "Nein"
-
-  - sentences:
-      - "sind alle Gassensoren an?"
-    intent:
-      name: HassGetState
-      slots:
-        domain: binary_sensor
-        device_class: gas
-        state: "on"
-    response: "Nein, Gas ist es nicht"
-
-  - sentences:
-      - "was für ein Gassensor ist an?"
-      - "welcher Gassensor ist ausgelöst?"
-      - "welche Gassensoren wurden ausgelöst?"
-=======
+    intent:
+      name: HassGetState
+      slots:
+        domain: binary_sensor
         device_class: heat
         state: "on"
     response: "Ja, Computer"
@@ -610,27 +629,10 @@
   - sentences:
       - "wie viele Geräte sind heiß?"
       - "wie viele Gegenstände sind heiß?"
->>>>>>> 64137718
-    intent:
-      name: HassGetState
-      slots:
-        domain: binary_sensor
-<<<<<<< HEAD
-        device_class: gas
-        state: "on"
-    response: "Keins"
-
-  - sentences:
-      - "wie viele Gassensoren sind an?"
-      - "wie viele Gassensoren wurden ausgelöst?"
-    intent:
-      name: HassGetState
-      slots:
-        domain: binary_sensor
-        device_class: gas
-        state: "on"
-    response: "0"
-=======
+    intent:
+      name: HassGetState
+      slots:
+        domain: binary_sensor
         device_class: heat
         state: "on"
     response: "1"
@@ -646,5 +648,4 @@
         domain: binary_sensor
         device_class: heat
         state: "on"
-    response: "1"
->>>>>>> 64137718
+    response: "1"