--- conflicted
+++ resolved
@@ -1,13 +1,8 @@
 language: zh-hk
 tests:
   - sentences:
-<<<<<<< HEAD
-      - "着睡房嘅燈"
-      - "開啟睡房的燈"
-=======
       - 着睡房嘅燈
       - 着睡房燈
->>>>>>> 849e4943
     intent:
       name: HassTurnOn
       slots:
