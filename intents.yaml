--- conflicted
+++ resolved
@@ -376,15 +376,6 @@
     volume_level:
       description: "Volume level from 0 to 100"
       required: true
-<<<<<<< HEAD
-  slot_combinations:
-    name_only:
-      - "name"
-    area_only:
-      - "area"
-    area_name:
-      - "name"
-      - "area"
 
 HassMediaPrevious:
   supported: false
@@ -396,7 +387,7 @@
       required: false
     area:
       description: "Name of an area"
-=======
+      required: false
 
 # -----------------------------------------------------------------------------
 # timers
@@ -580,5 +571,4 @@
       required: false
     area:
       description: "Area of the device used to start the timer"
->>>>>>> ed98bf4a
       required: false